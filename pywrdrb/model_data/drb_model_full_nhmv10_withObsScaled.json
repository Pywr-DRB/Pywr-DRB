{
    "metadata": {
        "title": "DRB",
        "description": "Pywr DRB representation",
        "minimum_version": "0.4"
    },
    "timestepper": {
        "start": "1983-10-01",
        "end": "2016-12-31",
        "timestep": 1
    },
    "scenarios": [
        {
            "name": "inflow",
            "size": 1
        }
    ],
    "nodes": [
        {
            "name": "reservoir_cannonsville",
            "type": "storage",
            "max_volume": "max_volume_cannonsville",
            "initial_volume": 76560.0,
            "initial_volume_pc": 0.8,
            "cost": "storage_cost_cannonsville"
        },
        {
            "name": "catchment_cannonsville",
            "type": "catchment",
            "flow": "flow_cannonsville"
        },
        {
            "name": "catchmentWithdrawal_cannonsville",
            "type": "link",
            "cost": -15.0,
            "max_flow": "max_flow_catchmentWithdrawal_cannonsville"
        },
        {
            "name": "catchmentConsumption_cannonsville",
            "type": "output",
            "cost": -2000.0,
            "max_flow": "max_flow_catchmentConsumption_cannonsville"
        },
        {
            "name": "outflow_cannonsville",
            "type": "link",
            "cost": -1000.0,
            "max_flow": "downstream_release_target_cannonsville"
        },
        {
            "name": "spill_cannonsville",
            "type": "link",
            "cost": 5000.0
        },
        {
            "name": "reservoir_pepacton",
            "type": "storage",
            "max_volume": "max_volume_pepacton",
            "initial_volume": 112160.0,
            "initial_volume_pc": 0.8,
            "cost": "storage_cost_pepacton"
        },
        {
            "name": "catchment_pepacton",
            "type": "catchment",
            "flow": "flow_pepacton"
        },
        {
            "name": "catchmentWithdrawal_pepacton",
            "type": "link",
            "cost": -15.0,
            "max_flow": "max_flow_catchmentWithdrawal_pepacton"
        },
        {
            "name": "catchmentConsumption_pepacton",
            "type": "output",
            "cost": -2000.0,
            "max_flow": "max_flow_catchmentConsumption_pepacton"
        },
        {
            "name": "outflow_pepacton",
            "type": "link",
            "cost": -1000.0,
            "max_flow": "downstream_release_target_pepacton"
        },
        {
            "name": "spill_pepacton",
            "type": "link",
            "cost": 5000.0
        },
        {
            "name": "reservoir_neversink",
            "type": "storage",
            "max_volume": "max_volume_neversink",
            "initial_volume": 27920.0,
            "initial_volume_pc": 0.8,
            "cost": "storage_cost_neversink"
        },
        {
            "name": "catchment_neversink",
            "type": "catchment",
            "flow": "flow_neversink"
        },
        {
            "name": "catchmentWithdrawal_neversink",
            "type": "link",
            "cost": -15.0,
            "max_flow": "max_flow_catchmentWithdrawal_neversink"
        },
        {
            "name": "catchmentConsumption_neversink",
            "type": "output",
            "cost": -2000.0,
            "max_flow": "max_flow_catchmentConsumption_neversink"
        },
        {
            "name": "outflow_neversink",
            "type": "link",
            "cost": -1000.0,
            "max_flow": "downstream_release_target_neversink"
        },
        {
            "name": "spill_neversink",
            "type": "link",
            "cost": 5000.0
        },
        {
            "name": "reservoir_wallenpaupack",
            "type": "storage",
            "max_volume": "max_volume_wallenpaupack",
            "initial_volume": 70375.4208,
            "initial_volume_pc": 0.8,
            "cost": -10.0
        },
        {
            "name": "catchment_wallenpaupack",
            "type": "catchment",
            "flow": "flow_wallenpaupack"
        },
        {
            "name": "catchmentWithdrawal_wallenpaupack",
            "type": "link",
            "cost": -15.0,
            "max_flow": "max_flow_catchmentWithdrawal_wallenpaupack"
        },
        {
            "name": "catchmentConsumption_wallenpaupack",
            "type": "output",
            "cost": -2000.0,
            "max_flow": "max_flow_catchmentConsumption_wallenpaupack"
        },
        {
            "name": "outflow_wallenpaupack",
            "type": "link",
            "cost": -500.0,
            "max_flow": "starfit_release_wallenpaupack"
        },
        {
            "name": "spill_wallenpaupack",
            "type": "link",
            "cost": 5000.0
        },
        {
            "name": "delay_wallenpaupack",
            "type": "DelayNode",
            "days": 1
        },
        {
            "name": "reservoir_prompton",
            "type": "storage",
            "max_volume": "max_volume_prompton",
            "initial_volume": 22364.816000000003,
            "initial_volume_pc": 0.8,
            "cost": -10.0
        },
        {
            "name": "catchment_prompton",
            "type": "catchment",
            "flow": "flow_prompton"
        },
        {
            "name": "catchmentWithdrawal_prompton",
            "type": "link",
            "cost": -15.0,
            "max_flow": "max_flow_catchmentWithdrawal_prompton"
        },
        {
            "name": "catchmentConsumption_prompton",
            "type": "output",
            "cost": -2000.0,
            "max_flow": "max_flow_catchmentConsumption_prompton"
        },
        {
            "name": "outflow_prompton",
            "type": "link",
            "cost": -500.0,
            "max_flow": "starfit_release_prompton"
        },
        {
            "name": "spill_prompton",
            "type": "link",
            "cost": 5000.0
        },
        {
            "name": "delay_prompton",
            "type": "DelayNode",
            "days": 1
        },
        {
            "name": "reservoir_shoholaMarsh",
            "type": "storage",
            "max_volume": "max_volume_shoholaMarsh",
            "initial_volume": 6889.60576,
            "initial_volume_pc": 0.8,
            "cost": -10.0
        },
        {
            "name": "catchment_shoholaMarsh",
            "type": "catchment",
            "flow": "flow_shoholaMarsh"
        },
        {
            "name": "catchmentWithdrawal_shoholaMarsh",
            "type": "link",
            "cost": -15.0,
            "max_flow": "max_flow_catchmentWithdrawal_shoholaMarsh"
        },
        {
            "name": "catchmentConsumption_shoholaMarsh",
            "type": "output",
            "cost": -2000.0,
            "max_flow": "max_flow_catchmentConsumption_shoholaMarsh"
        },
        {
            "name": "outflow_shoholaMarsh",
            "type": "link",
            "cost": -500.0,
            "max_flow": "starfit_release_shoholaMarsh"
        },
        {
            "name": "spill_shoholaMarsh",
            "type": "link",
            "cost": 5000.0
        },
        {
            "name": "delay_shoholaMarsh",
            "type": "DelayNode",
            "days": 1
        },
        {
            "name": "reservoir_mongaupeCombined",
            "type": "storage",
            "max_volume": "max_volume_mongaupeCombined",
            "initial_volume": 22697.658240000004,
            "initial_volume_pc": 0.8,
            "cost": -10.0
        },
        {
            "name": "catchment_mongaupeCombined",
            "type": "catchment",
            "flow": "flow_mongaupeCombined"
        },
        {
            "name": "catchmentWithdrawal_mongaupeCombined",
            "type": "link",
            "cost": -15.0,
            "max_flow": "max_flow_catchmentWithdrawal_mongaupeCombined"
        },
        {
            "name": "catchmentConsumption_mongaupeCombined",
            "type": "output",
            "cost": -2000.0,
            "max_flow": "max_flow_catchmentConsumption_mongaupeCombined"
        },
        {
            "name": "outflow_mongaupeCombined",
            "type": "link",
            "cost": -500.0,
            "max_flow": "starfit_release_mongaupeCombined"
        },
        {
            "name": "spill_mongaupeCombined",
            "type": "link",
            "cost": 5000.0
        },
        {
            "name": "reservoir_beltzvilleCombined",
            "type": "storage",
            "max_volume": "max_volume_beltzvilleCombined",
            "initial_volume": 10800.0,
            "initial_volume_pc": 0.8,
            "cost": -10.0
        },
        {
            "name": "catchment_beltzvilleCombined",
            "type": "catchment",
            "flow": "flow_beltzvilleCombined"
        },
        {
            "name": "catchmentWithdrawal_beltzvilleCombined",
            "type": "link",
            "cost": -15.0,
            "max_flow": "max_flow_catchmentWithdrawal_beltzvilleCombined"
        },
        {
            "name": "catchmentConsumption_beltzvilleCombined",
            "type": "output",
            "cost": -2000.0,
            "max_flow": "max_flow_catchmentConsumption_beltzvilleCombined"
        },
        {
            "name": "outflow_beltzvilleCombined",
            "type": "link",
            "cost": -500.0,
            "max_flow": "downstream_release_target_beltzvilleCombined"
        },
        {
            "name": "spill_beltzvilleCombined",
            "type": "link",
            "cost": 5000.0
        },
        {
            "name": "reservoir_fewalter",
            "type": "storage",
            "max_volume": "max_volume_fewalter",
            "initial_volume": 28640.0,
            "initial_volume_pc": 0.8,
            "cost": -10.0
        },
        {
            "name": "catchment_fewalter",
            "type": "catchment",
            "flow": "flow_fewalter"
        },
        {
            "name": "catchmentWithdrawal_fewalter",
            "type": "link",
            "cost": -15.0,
            "max_flow": "max_flow_catchmentWithdrawal_fewalter"
        },
        {
            "name": "catchmentConsumption_fewalter",
            "type": "output",
            "cost": -2000.0,
            "max_flow": "max_flow_catchmentConsumption_fewalter"
        },
        {
            "name": "outflow_fewalter",
            "type": "link",
            "cost": -500.0,
            "max_flow": "starfit_release_fewalter"
        },
        {
            "name": "spill_fewalter",
            "type": "link",
            "cost": 5000.0
        },
        {
            "name": "reservoir_merrillCreek",
            "type": "storage",
            "max_volume": "max_volume_merrillCreek",
            "initial_volume": 11982.84192,
            "initial_volume_pc": 0.8,
            "cost": -10.0
        },
        {
            "name": "catchment_merrillCreek",
            "type": "catchment",
            "flow": "flow_merrillCreek"
        },
        {
            "name": "catchmentWithdrawal_merrillCreek",
            "type": "link",
            "cost": -15.0,
            "max_flow": "max_flow_catchmentWithdrawal_merrillCreek"
        },
        {
            "name": "catchmentConsumption_merrillCreek",
            "type": "output",
            "cost": -2000.0,
            "max_flow": "max_flow_catchmentConsumption_merrillCreek"
        },
        {
            "name": "outflow_merrillCreek",
            "type": "link",
            "cost": -500.0,
            "max_flow": "starfit_release_merrillCreek"
        },
        {
            "name": "spill_merrillCreek",
            "type": "link",
            "cost": 5000.0
        },
        {
            "name": "delay_merrillCreek",
            "type": "DelayNode",
            "days": 1
        },
        {
            "name": "reservoir_hopatcong",
            "type": "storage",
            "max_volume": "max_volume_hopatcong",
            "initial_volume": 12574.587200000002,
            "initial_volume_pc": 0.8,
            "cost": -10.0
        },
        {
            "name": "catchment_hopatcong",
            "type": "catchment",
            "flow": "flow_hopatcong"
        },
        {
            "name": "catchmentWithdrawal_hopatcong",
            "type": "link",
            "cost": -15.0,
            "max_flow": "max_flow_catchmentWithdrawal_hopatcong"
        },
        {
            "name": "catchmentConsumption_hopatcong",
            "type": "output",
            "cost": -2000.0,
            "max_flow": "max_flow_catchmentConsumption_hopatcong"
        },
        {
            "name": "outflow_hopatcong",
            "type": "link",
            "cost": -500.0,
            "max_flow": "starfit_release_hopatcong"
        },
        {
            "name": "spill_hopatcong",
            "type": "link",
            "cost": 5000.0
        },
        {
            "name": "delay_hopatcong",
            "type": "DelayNode",
            "days": 1
        },
        {
            "name": "reservoir_nockamixon",
            "type": "storage",
            "max_volume": "max_volume_nockamixon",
            "initial_volume": 18513.17376,
            "initial_volume_pc": 0.8,
            "cost": -10.0
        },
        {
            "name": "catchment_nockamixon",
            "type": "catchment",
            "flow": "flow_nockamixon"
        },
        {
            "name": "catchmentWithdrawal_nockamixon",
            "type": "link",
            "cost": -15.0,
            "max_flow": "max_flow_catchmentWithdrawal_nockamixon"
        },
        {
            "name": "catchmentConsumption_nockamixon",
            "type": "output",
            "cost": -2000.0,
            "max_flow": "max_flow_catchmentConsumption_nockamixon"
        },
        {
            "name": "outflow_nockamixon",
            "type": "link",
            "cost": -500.0,
            "max_flow": "downstream_release_target_nockamixon"
        },
        {
            "name": "spill_nockamixon",
            "type": "link",
            "cost": 5000.0
        },
        {
            "name": "delay_nockamixon",
            "type": "DelayNode",
            "days": 1
        },
        {
            "name": "reservoir_assunpink",
            "type": "storage",
            "max_volume": "max_volume_assunpink",
            "initial_volume": 3296.8665600000004,
            "initial_volume_pc": 0.8,
            "cost": -10.0
        },
        {
            "name": "catchment_assunpink",
            "type": "catchment",
            "flow": "flow_assunpink"
        },
        {
            "name": "catchmentWithdrawal_assunpink",
            "type": "link",
            "cost": -15.0,
            "max_flow": "max_flow_catchmentWithdrawal_assunpink"
        },
        {
            "name": "catchmentConsumption_assunpink",
            "type": "output",
            "cost": -2000.0,
            "max_flow": "max_flow_catchmentConsumption_assunpink"
        },
        {
            "name": "outflow_assunpink",
            "type": "link",
            "cost": -500.0,
            "max_flow": "starfit_release_assunpink"
        },
        {
            "name": "spill_assunpink",
            "type": "link",
            "cost": 5000.0
        },
        {
            "name": "reservoir_ontelaunee",
            "type": "storage",
            "max_volume": "max_volume_ontelaunee",
            "initial_volume": 3022.12768,
            "initial_volume_pc": 0.8,
            "cost": -10.0
        },
        {
            "name": "catchment_ontelaunee",
            "type": "catchment",
            "flow": "flow_ontelaunee"
        },
        {
            "name": "catchmentWithdrawal_ontelaunee",
            "type": "link",
            "cost": -15.0,
            "max_flow": "max_flow_catchmentWithdrawal_ontelaunee"
        },
        {
            "name": "catchmentConsumption_ontelaunee",
            "type": "output",
            "cost": -2000.0,
            "max_flow": "max_flow_catchmentConsumption_ontelaunee"
        },
        {
            "name": "outflow_ontelaunee",
            "type": "link",
            "cost": -500.0,
            "max_flow": "starfit_release_ontelaunee"
        },
        {
            "name": "spill_ontelaunee",
            "type": "link",
            "cost": 5000.0
        },
        {
            "name": "delay_ontelaunee",
            "type": "DelayNode",
            "days": 2
        },
        {
            "name": "reservoir_stillCreek",
            "type": "storage",
            "max_volume": "max_volume_stillCreek",
            "initial_volume": 3022.12768,
            "initial_volume_pc": 0.8,
            "cost": -10.0
        },
        {
            "name": "catchment_stillCreek",
            "type": "catchment",
            "flow": "flow_stillCreek"
        },
        {
            "name": "catchmentWithdrawal_stillCreek",
            "type": "link",
            "cost": -15.0,
            "max_flow": "max_flow_catchmentWithdrawal_stillCreek"
        },
        {
            "name": "catchmentConsumption_stillCreek",
            "type": "output",
            "cost": -2000.0,
            "max_flow": "max_flow_catchmentConsumption_stillCreek"
        },
        {
            "name": "outflow_stillCreek",
            "type": "link",
            "cost": -500.0,
            "max_flow": "starfit_release_stillCreek"
        },
        {
            "name": "spill_stillCreek",
            "type": "link",
            "cost": 5000.0
        },
        {
            "name": "delay_stillCreek",
            "type": "DelayNode",
            "days": 2
        },
        {
            "name": "reservoir_blueMarsh",
            "type": "storage",
            "max_volume": "max_volume_blueMarsh",
            "initial_volume": 33856.28352,
            "initial_volume_pc": 0.8,
            "cost": -10.0
        },
        {
            "name": "catchment_blueMarsh",
            "type": "catchment",
            "flow": "flow_blueMarsh"
        },
        {
            "name": "catchmentWithdrawal_blueMarsh",
            "type": "link",
            "cost": -15.0,
            "max_flow": "max_flow_catchmentWithdrawal_blueMarsh"
        },
        {
            "name": "catchmentConsumption_blueMarsh",
            "type": "output",
            "cost": -2000.0,
            "max_flow": "max_flow_catchmentConsumption_blueMarsh"
        },
        {
            "name": "outflow_blueMarsh",
            "type": "link",
            "cost": -500.0,
            "max_flow": "downstream_release_target_blueMarsh"
        },
        {
            "name": "spill_blueMarsh",
            "type": "link",
            "cost": 5000.0
        },
        {
            "name": "reservoir_greenLane",
            "type": "storage",
            "max_volume": "max_volume_greenLane",
            "initial_volume": 6551.4656,
            "initial_volume_pc": 0.8,
            "cost": -10.0
        },
        {
            "name": "catchment_greenLane",
            "type": "catchment",
            "flow": "flow_greenLane"
        },
        {
            "name": "catchmentWithdrawal_greenLane",
            "type": "link",
            "cost": -15.0,
            "max_flow": "max_flow_catchmentWithdrawal_greenLane"
        },
        {
            "name": "catchmentConsumption_greenLane",
            "type": "output",
            "cost": -2000.0,
            "max_flow": "max_flow_catchmentConsumption_greenLane"
        },
        {
            "name": "outflow_greenLane",
            "type": "link",
            "cost": -500.0,
            "max_flow": "starfit_release_greenLane"
        },
        {
            "name": "spill_greenLane",
            "type": "link",
            "cost": 5000.0
        },
        {
            "name": "delay_greenLane",
            "type": "DelayNode",
            "days": 1
        },
        {
            "name": "link_01425000",
            "type": "link"
        },
        {
            "name": "catchment_01425000",
            "type": "catchment",
            "flow": "flow_01425000"
        },
        {
            "name": "catchmentWithdrawal_01425000",
            "type": "link",
            "cost": -15.0,
            "max_flow": "max_flow_catchmentWithdrawal_01425000"
        },
        {
            "name": "catchmentConsumption_01425000",
            "type": "output",
            "cost": -2000.0,
            "max_flow": "max_flow_catchmentConsumption_01425000"
        },
        {
            "name": "link_01417000",
            "type": "link"
        },
        {
            "name": "catchment_01417000",
            "type": "catchment",
            "flow": "flow_01417000"
        },
        {
            "name": "catchmentWithdrawal_01417000",
            "type": "link",
            "cost": -15.0,
            "max_flow": "max_flow_catchmentWithdrawal_01417000"
        },
        {
            "name": "catchmentConsumption_01417000",
            "type": "output",
            "cost": -2000.0,
            "max_flow": "max_flow_catchmentConsumption_01417000"
        },
        {
            "name": "link_delLordville",
            "type": "link"
        },
        {
            "name": "catchment_delLordville",
            "type": "catchment",
            "flow": "flow_delLordville"
        },
        {
            "name": "catchmentWithdrawal_delLordville",
            "type": "link",
            "cost": -15.0,
            "max_flow": "max_flow_catchmentWithdrawal_delLordville"
        },
        {
            "name": "catchmentConsumption_delLordville",
            "type": "output",
            "cost": -2000.0,
            "max_flow": "max_flow_catchmentConsumption_delLordville"
        },
        {
            "name": "delay_delLordville",
            "type": "DelayNode",
            "days": 2
        },
        {
            "name": "link_01436000",
            "type": "link"
        },
        {
            "name": "catchment_01436000",
            "type": "catchment",
            "flow": "flow_01436000"
        },
        {
            "name": "catchmentWithdrawal_01436000",
            "type": "link",
            "cost": -15.0,
            "max_flow": "max_flow_catchmentWithdrawal_01436000"
        },
        {
            "name": "catchmentConsumption_01436000",
            "type": "output",
            "cost": -2000.0,
            "max_flow": "max_flow_catchmentConsumption_01436000"
        },
        {
            "name": "delay_01436000",
            "type": "DelayNode",
            "days": 1
        },
        {
            "name": "link_01433500",
            "type": "link"
        },
        {
            "name": "catchment_01433500",
            "type": "catchment",
            "flow": "flow_01433500"
        },
        {
            "name": "catchmentWithdrawal_01433500",
            "type": "link",
            "cost": -15.0,
            "max_flow": "max_flow_catchmentWithdrawal_01433500"
        },
        {
            "name": "catchmentConsumption_01433500",
            "type": "output",
            "cost": -2000.0,
            "max_flow": "max_flow_catchmentConsumption_01433500"
        },
        {
            "name": "link_delMontague",
            "type": "link"
        },
        {
            "name": "catchment_delMontague",
            "type": "catchment",
            "flow": "flow_delMontague"
        },
        {
            "name": "catchmentWithdrawal_delMontague",
            "type": "link",
            "cost": -15.0,
            "max_flow": "max_flow_catchmentWithdrawal_delMontague"
        },
        {
            "name": "catchmentConsumption_delMontague",
            "type": "output",
            "cost": -2000.0,
            "max_flow": "max_flow_catchmentConsumption_delMontague"
        },
        {
            "name": "delay_delMontague",
            "type": "DelayNode",
            "days": 2
        },
        {
            "name": "link_01449800",
            "type": "link"
        },
        {
            "name": "catchment_01449800",
            "type": "catchment",
            "flow": "flow_01449800"
        },
        {
            "name": "catchmentWithdrawal_01449800",
            "type": "link",
            "cost": -15.0,
            "max_flow": "max_flow_catchmentWithdrawal_01449800"
        },
        {
            "name": "catchmentConsumption_01449800",
            "type": "output",
            "cost": -2000.0,
            "max_flow": "max_flow_catchmentConsumption_01449800"
        },
        {
            "name": "delay_01449800",
            "type": "DelayNode",
            "days": 2
        },
        {
            "name": "link_01447800",
            "type": "link"
        },
        {
            "name": "catchment_01447800",
            "type": "catchment",
            "flow": "flow_01447800"
        },
        {
            "name": "catchmentWithdrawal_01447800",
            "type": "link",
            "cost": -15.0,
            "max_flow": "max_flow_catchmentWithdrawal_01447800"
        },
        {
            "name": "catchmentConsumption_01447800",
            "type": "output",
            "cost": -2000.0,
            "max_flow": "max_flow_catchmentConsumption_01447800"
        },
        {
            "name": "delay_01447800",
            "type": "DelayNode",
            "days": 2
        },
        {
            "name": "link_delDRCanal",
            "type": "link"
        },
        {
            "name": "catchment_delDRCanal",
            "type": "catchment",
            "flow": "flow_delDRCanal"
        },
        {
            "name": "catchmentWithdrawal_delDRCanal",
            "type": "link",
            "cost": -15.0,
            "max_flow": "max_flow_catchmentWithdrawal_delDRCanal"
        },
        {
            "name": "catchmentConsumption_delDRCanal",
            "type": "output",
            "cost": -2000.0,
            "max_flow": "max_flow_catchmentConsumption_delDRCanal"
        },
        {
            "name": "link_delTrenton",
            "type": "link"
        },
        {
            "name": "link_01463620",
            "type": "link"
        },
        {
            "name": "catchment_01463620",
            "type": "catchment",
            "flow": "flow_01463620"
        },
        {
            "name": "catchmentWithdrawal_01463620",
            "type": "link",
            "cost": -15.0,
            "max_flow": "max_flow_catchmentWithdrawal_01463620"
        },
        {
            "name": "catchmentConsumption_01463620",
            "type": "output",
            "cost": -2000.0,
            "max_flow": "max_flow_catchmentConsumption_01463620"
        },
        {
            "name": "link_outletAssunpink",
            "type": "link"
        },
        {
            "name": "catchment_outletAssunpink",
            "type": "catchment",
            "flow": "flow_outletAssunpink"
        },
        {
            "name": "catchmentWithdrawal_outletAssunpink",
            "type": "link",
            "cost": -15.0,
            "max_flow": "max_flow_catchmentWithdrawal_outletAssunpink"
        },
        {
            "name": "catchmentConsumption_outletAssunpink",
            "type": "output",
            "cost": -2000.0,
            "max_flow": "max_flow_catchmentConsumption_outletAssunpink"
        },
        {
            "name": "link_01470960",
            "type": "link"
        },
        {
            "name": "catchment_01470960",
            "type": "catchment",
            "flow": "flow_01470960"
        },
        {
            "name": "catchmentWithdrawal_01470960",
            "type": "link",
            "cost": -15.0,
            "max_flow": "max_flow_catchmentWithdrawal_01470960"
        },
        {
            "name": "catchmentConsumption_01470960",
            "type": "output",
            "cost": -2000.0,
            "max_flow": "max_flow_catchmentConsumption_01470960"
        },
        {
            "name": "delay_01470960",
            "type": "DelayNode",
            "days": 2
        },
        {
            "name": "link_outletSchuylkill",
            "type": "link"
        },
        {
            "name": "catchment_outletSchuylkill",
            "type": "catchment",
            "flow": "flow_outletSchuylkill"
        },
        {
            "name": "catchmentWithdrawal_outletSchuylkill",
            "type": "link",
            "cost": -15.0,
            "max_flow": "max_flow_catchmentWithdrawal_outletSchuylkill"
        },
        {
            "name": "catchmentConsumption_outletSchuylkill",
            "type": "output",
            "cost": -2000.0,
            "max_flow": "max_flow_catchmentConsumption_outletSchuylkill"
        },
        {
            "name": "reservoir_agg_nyc",
            "type": "aggregatedstorage",
            "storage_nodes": [
                "reservoir_cannonsville",
                "reservoir_pepacton",
                "reservoir_neversink"
            ]
        },
        {
            "name": "link_cannonsville_nyc",
            "type": "link",
            "cost": -500.0,
            "max_flow": "max_flow_delivery_nyc_cannonsville"
        },
        {
            "name": "link_pepacton_nyc",
            "type": "link",
            "cost": -500.0,
            "max_flow": "max_flow_delivery_nyc_pepacton"
        },
        {
            "name": "link_neversink_nyc",
            "type": "link",
            "cost": -500.0,
            "max_flow": "max_flow_delivery_nyc_neversink"
        },
        {
            "name": "delivery_nyc",
            "type": "output",
            "cost": -500.0,
            "max_flow": "max_flow_delivery_nyc"
        },
        {
            "name": "delivery_nj",
            "type": "output",
            "cost": -500.0,
            "max_flow": "max_flow_delivery_nj"
        },
        {
            "name": "output_del",
            "type": "output"
        }
    ],
    "edges": [
        [
            "catchment_cannonsville",
            "reservoir_cannonsville"
        ],
        [
            "catchment_cannonsville",
            "catchmentWithdrawal_cannonsville"
        ],
        [
            "catchmentWithdrawal_cannonsville",
            "catchmentConsumption_cannonsville"
        ],
        [
            "catchmentWithdrawal_cannonsville",
            "reservoir_cannonsville"
        ],
        [
            "reservoir_cannonsville",
            "outflow_cannonsville"
        ],
        [
            "reservoir_cannonsville",
            "spill_cannonsville"
        ],
        [
            "outflow_cannonsville",
            "link_01425000"
        ],
        [
            "spill_cannonsville",
            "link_01425000"
        ],
        [
            "catchment_pepacton",
            "reservoir_pepacton"
        ],
        [
            "catchment_pepacton",
            "catchmentWithdrawal_pepacton"
        ],
        [
            "catchmentWithdrawal_pepacton",
            "catchmentConsumption_pepacton"
        ],
        [
            "catchmentWithdrawal_pepacton",
            "reservoir_pepacton"
        ],
        [
            "reservoir_pepacton",
            "outflow_pepacton"
        ],
        [
            "reservoir_pepacton",
            "spill_pepacton"
        ],
        [
            "outflow_pepacton",
            "link_01417000"
        ],
        [
            "spill_pepacton",
            "link_01417000"
        ],
        [
            "catchment_neversink",
            "reservoir_neversink"
        ],
        [
            "catchment_neversink",
            "catchmentWithdrawal_neversink"
        ],
        [
            "catchmentWithdrawal_neversink",
            "catchmentConsumption_neversink"
        ],
        [
            "catchmentWithdrawal_neversink",
            "reservoir_neversink"
        ],
        [
            "reservoir_neversink",
            "outflow_neversink"
        ],
        [
            "reservoir_neversink",
            "spill_neversink"
        ],
        [
            "outflow_neversink",
            "link_01436000"
        ],
        [
            "spill_neversink",
            "link_01436000"
        ],
        [
            "catchment_wallenpaupack",
            "reservoir_wallenpaupack"
        ],
        [
            "catchment_wallenpaupack",
            "catchmentWithdrawal_wallenpaupack"
        ],
        [
            "catchmentWithdrawal_wallenpaupack",
            "catchmentConsumption_wallenpaupack"
        ],
        [
            "catchmentWithdrawal_wallenpaupack",
            "reservoir_wallenpaupack"
        ],
        [
            "reservoir_wallenpaupack",
            "outflow_wallenpaupack"
        ],
        [
            "reservoir_wallenpaupack",
            "spill_wallenpaupack"
        ],
        [
            "outflow_wallenpaupack",
            "delay_wallenpaupack"
        ],
        [
            "spill_wallenpaupack",
            "delay_wallenpaupack"
        ],
        [
            "delay_wallenpaupack",
            "link_delMontague"
        ],
        [
            "catchment_prompton",
            "reservoir_prompton"
        ],
        [
            "catchment_prompton",
            "catchmentWithdrawal_prompton"
        ],
        [
            "catchmentWithdrawal_prompton",
            "catchmentConsumption_prompton"
        ],
        [
            "catchmentWithdrawal_prompton",
            "reservoir_prompton"
        ],
        [
            "reservoir_prompton",
            "outflow_prompton"
        ],
        [
            "reservoir_prompton",
            "spill_prompton"
        ],
        [
            "outflow_prompton",
            "delay_prompton"
        ],
        [
            "spill_prompton",
            "delay_prompton"
        ],
        [
            "delay_prompton",
            "link_delMontague"
        ],
        [
            "catchment_shoholaMarsh",
            "reservoir_shoholaMarsh"
        ],
        [
            "catchment_shoholaMarsh",
            "catchmentWithdrawal_shoholaMarsh"
        ],
        [
            "catchmentWithdrawal_shoholaMarsh",
            "catchmentConsumption_shoholaMarsh"
        ],
        [
            "catchmentWithdrawal_shoholaMarsh",
            "reservoir_shoholaMarsh"
        ],
        [
            "reservoir_shoholaMarsh",
            "outflow_shoholaMarsh"
        ],
        [
            "reservoir_shoholaMarsh",
            "spill_shoholaMarsh"
        ],
        [
            "outflow_shoholaMarsh",
            "delay_shoholaMarsh"
        ],
        [
            "spill_shoholaMarsh",
            "delay_shoholaMarsh"
        ],
        [
            "delay_shoholaMarsh",
            "link_delMontague"
        ],
        [
            "catchment_mongaupeCombined",
            "reservoir_mongaupeCombined"
        ],
        [
            "catchment_mongaupeCombined",
            "catchmentWithdrawal_mongaupeCombined"
        ],
        [
            "catchmentWithdrawal_mongaupeCombined",
            "catchmentConsumption_mongaupeCombined"
        ],
        [
            "catchmentWithdrawal_mongaupeCombined",
            "reservoir_mongaupeCombined"
        ],
        [
            "reservoir_mongaupeCombined",
            "outflow_mongaupeCombined"
        ],
        [
            "reservoir_mongaupeCombined",
            "spill_mongaupeCombined"
        ],
        [
            "outflow_mongaupeCombined",
            "link_01433500"
        ],
        [
            "spill_mongaupeCombined",
            "link_01433500"
        ],
        [
            "catchment_beltzvilleCombined",
            "reservoir_beltzvilleCombined"
        ],
        [
            "catchment_beltzvilleCombined",
            "catchmentWithdrawal_beltzvilleCombined"
        ],
        [
            "catchmentWithdrawal_beltzvilleCombined",
            "catchmentConsumption_beltzvilleCombined"
        ],
        [
            "catchmentWithdrawal_beltzvilleCombined",
            "reservoir_beltzvilleCombined"
        ],
        [
            "reservoir_beltzvilleCombined",
            "outflow_beltzvilleCombined"
        ],
        [
            "reservoir_beltzvilleCombined",
            "spill_beltzvilleCombined"
        ],
        [
            "outflow_beltzvilleCombined",
            "link_01449800"
        ],
        [
            "spill_beltzvilleCombined",
            "link_01449800"
        ],
        [
            "catchment_fewalter",
            "reservoir_fewalter"
        ],
        [
            "catchment_fewalter",
            "catchmentWithdrawal_fewalter"
        ],
        [
            "catchmentWithdrawal_fewalter",
            "catchmentConsumption_fewalter"
        ],
        [
            "catchmentWithdrawal_fewalter",
            "reservoir_fewalter"
        ],
        [
            "reservoir_fewalter",
            "outflow_fewalter"
        ],
        [
            "reservoir_fewalter",
            "spill_fewalter"
        ],
        [
            "outflow_fewalter",
            "link_01447800"
        ],
        [
            "spill_fewalter",
            "link_01447800"
        ],
        [
            "catchment_merrillCreek",
            "reservoir_merrillCreek"
        ],
        [
            "catchment_merrillCreek",
            "catchmentWithdrawal_merrillCreek"
        ],
        [
            "catchmentWithdrawal_merrillCreek",
            "catchmentConsumption_merrillCreek"
        ],
        [
            "catchmentWithdrawal_merrillCreek",
            "reservoir_merrillCreek"
        ],
        [
            "reservoir_merrillCreek",
            "outflow_merrillCreek"
        ],
        [
            "reservoir_merrillCreek",
            "spill_merrillCreek"
        ],
        [
            "outflow_merrillCreek",
            "delay_merrillCreek"
        ],
        [
            "spill_merrillCreek",
            "delay_merrillCreek"
        ],
        [
            "delay_merrillCreek",
            "link_delDRCanal"
        ],
        [
            "catchment_hopatcong",
            "reservoir_hopatcong"
        ],
        [
            "catchment_hopatcong",
            "catchmentWithdrawal_hopatcong"
        ],
        [
            "catchmentWithdrawal_hopatcong",
            "catchmentConsumption_hopatcong"
        ],
        [
            "catchmentWithdrawal_hopatcong",
            "reservoir_hopatcong"
        ],
        [
            "reservoir_hopatcong",
            "outflow_hopatcong"
        ],
        [
            "reservoir_hopatcong",
            "spill_hopatcong"
        ],
        [
            "outflow_hopatcong",
            "delay_hopatcong"
        ],
        [
            "spill_hopatcong",
            "delay_hopatcong"
        ],
        [
            "delay_hopatcong",
            "link_delDRCanal"
        ],
        [
            "catchment_nockamixon",
            "reservoir_nockamixon"
        ],
        [
            "catchment_nockamixon",
            "catchmentWithdrawal_nockamixon"
        ],
        [
            "catchmentWithdrawal_nockamixon",
            "catchmentConsumption_nockamixon"
        ],
        [
            "catchmentWithdrawal_nockamixon",
            "reservoir_nockamixon"
        ],
        [
            "reservoir_nockamixon",
            "outflow_nockamixon"
        ],
        [
            "reservoir_nockamixon",
            "spill_nockamixon"
        ],
        [
            "outflow_nockamixon",
            "delay_nockamixon"
        ],
        [
            "spill_nockamixon",
            "delay_nockamixon"
        ],
        [
            "delay_nockamixon",
            "link_delDRCanal"
        ],
        [
            "catchment_assunpink",
            "reservoir_assunpink"
        ],
        [
            "catchment_assunpink",
            "catchmentWithdrawal_assunpink"
        ],
        [
            "catchmentWithdrawal_assunpink",
            "catchmentConsumption_assunpink"
        ],
        [
            "catchmentWithdrawal_assunpink",
            "reservoir_assunpink"
        ],
        [
            "reservoir_assunpink",
            "outflow_assunpink"
        ],
        [
            "reservoir_assunpink",
            "spill_assunpink"
        ],
        [
            "outflow_assunpink",
            "link_01463620"
        ],
        [
            "spill_assunpink",
            "link_01463620"
        ],
        [
            "catchment_ontelaunee",
            "reservoir_ontelaunee"
        ],
        [
            "catchment_ontelaunee",
            "catchmentWithdrawal_ontelaunee"
        ],
        [
            "catchmentWithdrawal_ontelaunee",
            "catchmentConsumption_ontelaunee"
        ],
        [
            "catchmentWithdrawal_ontelaunee",
            "reservoir_ontelaunee"
        ],
        [
            "reservoir_ontelaunee",
            "outflow_ontelaunee"
        ],
        [
            "reservoir_ontelaunee",
            "spill_ontelaunee"
        ],
        [
            "outflow_ontelaunee",
            "delay_ontelaunee"
        ],
        [
            "spill_ontelaunee",
            "delay_ontelaunee"
        ],
        [
            "delay_ontelaunee",
            "link_outletSchuylkill"
        ],
        [
            "catchment_stillCreek",
            "reservoir_stillCreek"
        ],
        [
            "catchment_stillCreek",
            "catchmentWithdrawal_stillCreek"
        ],
        [
            "catchmentWithdrawal_stillCreek",
            "catchmentConsumption_stillCreek"
        ],
        [
            "catchmentWithdrawal_stillCreek",
            "reservoir_stillCreek"
        ],
        [
            "reservoir_stillCreek",
            "outflow_stillCreek"
        ],
        [
            "reservoir_stillCreek",
            "spill_stillCreek"
        ],
        [
            "outflow_stillCreek",
            "delay_stillCreek"
        ],
        [
            "spill_stillCreek",
            "delay_stillCreek"
        ],
        [
            "delay_stillCreek",
            "link_outletSchuylkill"
        ],
        [
            "catchment_blueMarsh",
            "reservoir_blueMarsh"
        ],
        [
            "catchment_blueMarsh",
            "catchmentWithdrawal_blueMarsh"
        ],
        [
            "catchmentWithdrawal_blueMarsh",
            "catchmentConsumption_blueMarsh"
        ],
        [
            "catchmentWithdrawal_blueMarsh",
            "reservoir_blueMarsh"
        ],
        [
            "reservoir_blueMarsh",
            "outflow_blueMarsh"
        ],
        [
            "reservoir_blueMarsh",
            "spill_blueMarsh"
        ],
        [
            "outflow_blueMarsh",
            "link_01470960"
        ],
        [
            "spill_blueMarsh",
            "link_01470960"
        ],
        [
            "catchment_greenLane",
            "reservoir_greenLane"
        ],
        [
            "catchment_greenLane",
            "catchmentWithdrawal_greenLane"
        ],
        [
            "catchmentWithdrawal_greenLane",
            "catchmentConsumption_greenLane"
        ],
        [
            "catchmentWithdrawal_greenLane",
            "reservoir_greenLane"
        ],
        [
            "reservoir_greenLane",
            "outflow_greenLane"
        ],
        [
            "reservoir_greenLane",
            "spill_greenLane"
        ],
        [
            "outflow_greenLane",
            "delay_greenLane"
        ],
        [
            "spill_greenLane",
            "delay_greenLane"
        ],
        [
            "delay_greenLane",
            "link_outletSchuylkill"
        ],
        [
            "catchment_01425000",
            "link_01425000"
        ],
        [
            "catchment_01425000",
            "catchmentWithdrawal_01425000"
        ],
        [
            "catchmentWithdrawal_01425000",
            "catchmentConsumption_01425000"
        ],
        [
            "catchmentWithdrawal_01425000",
            "link_01425000"
        ],
        [
            "link_01425000",
            "link_delLordville"
        ],
        [
            "catchment_01417000",
            "link_01417000"
        ],
        [
            "catchment_01417000",
            "catchmentWithdrawal_01417000"
        ],
        [
            "catchmentWithdrawal_01417000",
            "catchmentConsumption_01417000"
        ],
        [
            "catchmentWithdrawal_01417000",
            "link_01417000"
        ],
        [
            "link_01417000",
            "link_delLordville"
        ],
        [
            "catchment_delLordville",
            "link_delLordville"
        ],
        [
            "catchment_delLordville",
            "catchmentWithdrawal_delLordville"
        ],
        [
            "catchmentWithdrawal_delLordville",
            "catchmentConsumption_delLordville"
        ],
        [
            "catchmentWithdrawal_delLordville",
            "link_delLordville"
        ],
        [
            "link_delLordville",
            "delay_delLordville"
        ],
        [
            "delay_delLordville",
            "link_delMontague"
        ],
        [
            "catchment_01436000",
            "link_01436000"
        ],
        [
            "catchment_01436000",
            "catchmentWithdrawal_01436000"
        ],
        [
            "catchmentWithdrawal_01436000",
            "catchmentConsumption_01436000"
        ],
        [
            "catchmentWithdrawal_01436000",
            "link_01436000"
        ],
        [
            "link_01436000",
            "delay_01436000"
        ],
        [
            "delay_01436000",
            "link_delMontague"
        ],
        [
            "catchment_01433500",
            "link_01433500"
        ],
        [
            "catchment_01433500",
            "catchmentWithdrawal_01433500"
        ],
        [
            "catchmentWithdrawal_01433500",
            "catchmentConsumption_01433500"
        ],
        [
            "catchmentWithdrawal_01433500",
            "link_01433500"
        ],
        [
            "link_01433500",
            "link_delMontague"
        ],
        [
            "catchment_delMontague",
            "link_delMontague"
        ],
        [
            "catchment_delMontague",
            "catchmentWithdrawal_delMontague"
        ],
        [
            "catchmentWithdrawal_delMontague",
            "catchmentConsumption_delMontague"
        ],
        [
            "catchmentWithdrawal_delMontague",
            "link_delMontague"
        ],
        [
            "link_delMontague",
            "delay_delMontague"
        ],
        [
            "delay_delMontague",
            "link_delDRCanal"
        ],
        [
            "catchment_01449800",
            "link_01449800"
        ],
        [
            "catchment_01449800",
            "catchmentWithdrawal_01449800"
        ],
        [
            "catchmentWithdrawal_01449800",
            "catchmentConsumption_01449800"
        ],
        [
            "catchmentWithdrawal_01449800",
            "link_01449800"
        ],
        [
            "link_01449800",
            "delay_01449800"
        ],
        [
            "delay_01449800",
            "link_delDRCanal"
        ],
        [
            "catchment_01447800",
            "link_01447800"
        ],
        [
            "catchment_01447800",
            "catchmentWithdrawal_01447800"
        ],
        [
            "catchmentWithdrawal_01447800",
            "catchmentConsumption_01447800"
        ],
        [
            "catchmentWithdrawal_01447800",
            "link_01447800"
        ],
        [
            "link_01447800",
            "delay_01447800"
        ],
        [
            "delay_01447800",
            "link_delDRCanal"
        ],
        [
            "catchment_delDRCanal",
            "link_delDRCanal"
        ],
        [
            "catchment_delDRCanal",
            "catchmentWithdrawal_delDRCanal"
        ],
        [
            "catchmentWithdrawal_delDRCanal",
            "catchmentConsumption_delDRCanal"
        ],
        [
            "catchmentWithdrawal_delDRCanal",
            "link_delDRCanal"
        ],
        [
            "link_delDRCanal",
            "link_delTrenton"
        ],
        [
            "link_delTrenton",
            "output_del"
        ],
        [
            "catchment_01463620",
            "link_01463620"
        ],
        [
            "catchment_01463620",
            "catchmentWithdrawal_01463620"
        ],
        [
            "catchmentWithdrawal_01463620",
            "catchmentConsumption_01463620"
        ],
        [
            "catchmentWithdrawal_01463620",
            "link_01463620"
        ],
        [
            "link_01463620",
            "link_outletAssunpink"
        ],
        [
            "catchment_outletAssunpink",
            "link_outletAssunpink"
        ],
        [
            "catchment_outletAssunpink",
            "catchmentWithdrawal_outletAssunpink"
        ],
        [
            "catchmentWithdrawal_outletAssunpink",
            "catchmentConsumption_outletAssunpink"
        ],
        [
            "catchmentWithdrawal_outletAssunpink",
            "link_outletAssunpink"
        ],
        [
            "link_outletAssunpink",
            "output_del"
        ],
        [
            "catchment_01470960",
            "link_01470960"
        ],
        [
            "catchment_01470960",
            "catchmentWithdrawal_01470960"
        ],
        [
            "catchmentWithdrawal_01470960",
            "catchmentConsumption_01470960"
        ],
        [
            "catchmentWithdrawal_01470960",
            "link_01470960"
        ],
        [
            "link_01470960",
            "delay_01470960"
        ],
        [
            "delay_01470960",
            "link_outletSchuylkill"
        ],
        [
            "catchment_outletSchuylkill",
            "link_outletSchuylkill"
        ],
        [
            "catchment_outletSchuylkill",
            "catchmentWithdrawal_outletSchuylkill"
        ],
        [
            "catchmentWithdrawal_outletSchuylkill",
            "catchmentConsumption_outletSchuylkill"
        ],
        [
            "catchmentWithdrawal_outletSchuylkill",
            "link_outletSchuylkill"
        ],
        [
            "link_outletSchuylkill",
            "output_del"
        ],
        [
            "reservoir_cannonsville",
            "link_cannonsville_nyc"
        ],
        [
            "link_cannonsville_nyc",
            "delivery_nyc"
        ],
        [
            "reservoir_pepacton",
            "link_pepacton_nyc"
        ],
        [
            "link_pepacton_nyc",
            "delivery_nyc"
        ],
        [
            "reservoir_neversink",
            "link_neversink_nyc"
        ],
        [
            "link_neversink_nyc",
            "delivery_nyc"
        ],
        [
            "link_delDRCanal",
            "delivery_nj"
        ]
    ],
    "parameters": {
        "flow_factor": {
            "type": "constantscenario",
            "scenario": "inflow",
            "values": [
                1.0
            ]
        },
        "max_volume_cannonsville": {
            "type": "constant",
            "url": "drb_model_istarf_conus.csv",
            "column": "Adjusted_CAP_MG",
            "index_col": "reservoir",
            "index": "cannonsville"
        },
        "controlled_max_release_cannonsville": {
            "type": "constant",
            "value": 1331.912543962472
        },
        "flood_max_release_cannonsville": {
            "type": "constant",
            "value": 2712.9159479352
        },
        "flow_cannonsville": {
            "type": "dataframe",
<<<<<<< HEAD
            "url": "/home/fs02/pmr82_0001/ms3654/Research/Pywr-DRB/Pywr-DRB/input_data/catchment_inflow_nhmv10_withObsScaled.csv",
=======
            "url": "/home/fs02/pmr82_0001/tja73/Research/DRB/Pywr-DRB/Pywr-DRB/input_data/catchment_inflow_nhmv10_withObsScaled.csv",
>>>>>>> 72d98c1e
            "column": "cannonsville",
            "index_col": "datetime",
            "parse_dates": true
        },
        "max_flow_catchmentWithdrawal_cannonsville": {
            "type": "constant",
<<<<<<< HEAD
            "url": "/home/fs02/pmr82_0001/ms3654/Research/Pywr-DRB/Pywr-DRB/input_data/sw_avg_wateruse_Pywr-DRB_Catchments.csv",
=======
            "url": "/home/fs02/pmr82_0001/tja73/Research/DRB/Pywr-DRB/Pywr-DRB/input_data/sw_avg_wateruse_Pywr-DRB_Catchments.csv",
>>>>>>> 72d98c1e
            "column": "Total_WD_MGD",
            "index_col": "node",
            "index": "reservoir_cannonsville"
        },
        "catchmentConsumptionRatio_cannonsville": {
            "type": "constant",
<<<<<<< HEAD
            "url": "/home/fs02/pmr82_0001/ms3654/Research/Pywr-DRB/Pywr-DRB/input_data/sw_avg_wateruse_Pywr-DRB_Catchments.csv",
=======
            "url": "/home/fs02/pmr82_0001/tja73/Research/DRB/Pywr-DRB/Pywr-DRB/input_data/sw_avg_wateruse_Pywr-DRB_Catchments.csv",
>>>>>>> 72d98c1e
            "column": "Total_CU_WD_Ratio",
            "index_col": "node",
            "index": "reservoir_cannonsville"
        },
        "prev_flow_catchmentWithdrawal_cannonsville": {
            "type": "flow",
            "node": "catchmentWithdrawal_cannonsville"
        },
        "max_flow_catchmentConsumption_cannonsville": {
            "type": "aggregated",
            "agg_func": "product",
            "parameters": [
                "catchmentConsumptionRatio_cannonsville",
                "prev_flow_catchmentWithdrawal_cannonsville"
            ]
        },
        "max_volume_pepacton": {
            "type": "constant",
            "url": "drb_model_istarf_conus.csv",
            "column": "Adjusted_CAP_MG",
            "index_col": "reservoir",
            "index": "pepacton"
        },
        "controlled_max_release_pepacton": {
            "type": "constant",
            "value": 543.875054324152
        },
        "flood_max_release_pepacton": {
            "type": "constant",
            "value": 1550.2376845344
        },
        "flow_pepacton": {
            "type": "dataframe",
<<<<<<< HEAD
            "url": "/home/fs02/pmr82_0001/ms3654/Research/Pywr-DRB/Pywr-DRB/input_data/catchment_inflow_nhmv10_withObsScaled.csv",
=======
            "url": "/home/fs02/pmr82_0001/tja73/Research/DRB/Pywr-DRB/Pywr-DRB/input_data/catchment_inflow_nhmv10_withObsScaled.csv",
>>>>>>> 72d98c1e
            "column": "pepacton",
            "index_col": "datetime",
            "parse_dates": true
        },
        "max_flow_catchmentWithdrawal_pepacton": {
            "type": "constant",
<<<<<<< HEAD
            "url": "/home/fs02/pmr82_0001/ms3654/Research/Pywr-DRB/Pywr-DRB/input_data/sw_avg_wateruse_Pywr-DRB_Catchments.csv",
=======
            "url": "/home/fs02/pmr82_0001/tja73/Research/DRB/Pywr-DRB/Pywr-DRB/input_data/sw_avg_wateruse_Pywr-DRB_Catchments.csv",
>>>>>>> 72d98c1e
            "column": "Total_WD_MGD",
            "index_col": "node",
            "index": "reservoir_pepacton"
        },
        "catchmentConsumptionRatio_pepacton": {
            "type": "constant",
<<<<<<< HEAD
            "url": "/home/fs02/pmr82_0001/ms3654/Research/Pywr-DRB/Pywr-DRB/input_data/sw_avg_wateruse_Pywr-DRB_Catchments.csv",
=======
            "url": "/home/fs02/pmr82_0001/tja73/Research/DRB/Pywr-DRB/Pywr-DRB/input_data/sw_avg_wateruse_Pywr-DRB_Catchments.csv",
>>>>>>> 72d98c1e
            "column": "Total_CU_WD_Ratio",
            "index_col": "node",
            "index": "reservoir_pepacton"
        },
        "prev_flow_catchmentWithdrawal_pepacton": {
            "type": "flow",
            "node": "catchmentWithdrawal_pepacton"
        },
        "max_flow_catchmentConsumption_pepacton": {
            "type": "aggregated",
            "agg_func": "product",
            "parameters": [
                "catchmentConsumptionRatio_pepacton",
                "prev_flow_catchmentWithdrawal_pepacton"
            ]
        },
        "max_volume_neversink": {
            "type": "constant",
            "url": "drb_model_istarf_conus.csv",
            "column": "Adjusted_CAP_MG",
            "index_col": "reservoir",
            "index": "neversink"
        },
        "controlled_max_release_neversink": {
            "type": "constant",
            "value": 195.717507672468
        },
        "flood_max_release_neversink": {
            "type": "constant",
            "value": 2196.1700530904
        },
        "flow_neversink": {
            "type": "dataframe",
<<<<<<< HEAD
            "url": "/home/fs02/pmr82_0001/ms3654/Research/Pywr-DRB/Pywr-DRB/input_data/catchment_inflow_nhmv10_withObsScaled.csv",
=======
            "url": "/home/fs02/pmr82_0001/tja73/Research/DRB/Pywr-DRB/Pywr-DRB/input_data/catchment_inflow_nhmv10_withObsScaled.csv",
>>>>>>> 72d98c1e
            "column": "neversink",
            "index_col": "datetime",
            "parse_dates": true
        },
        "max_flow_catchmentWithdrawal_neversink": {
            "type": "constant",
<<<<<<< HEAD
            "url": "/home/fs02/pmr82_0001/ms3654/Research/Pywr-DRB/Pywr-DRB/input_data/sw_avg_wateruse_Pywr-DRB_Catchments.csv",
=======
            "url": "/home/fs02/pmr82_0001/tja73/Research/DRB/Pywr-DRB/Pywr-DRB/input_data/sw_avg_wateruse_Pywr-DRB_Catchments.csv",
>>>>>>> 72d98c1e
            "column": "Total_WD_MGD",
            "index_col": "node",
            "index": "reservoir_neversink"
        },
        "catchmentConsumptionRatio_neversink": {
            "type": "constant",
<<<<<<< HEAD
            "url": "/home/fs02/pmr82_0001/ms3654/Research/Pywr-DRB/Pywr-DRB/input_data/sw_avg_wateruse_Pywr-DRB_Catchments.csv",
=======
            "url": "/home/fs02/pmr82_0001/tja73/Research/DRB/Pywr-DRB/Pywr-DRB/input_data/sw_avg_wateruse_Pywr-DRB_Catchments.csv",
>>>>>>> 72d98c1e
            "column": "Total_CU_WD_Ratio",
            "index_col": "node",
            "index": "reservoir_neversink"
        },
        "prev_flow_catchmentWithdrawal_neversink": {
            "type": "flow",
            "node": "catchmentWithdrawal_neversink"
        },
        "max_flow_catchmentConsumption_neversink": {
            "type": "aggregated",
            "agg_func": "product",
            "parameters": [
                "catchmentConsumptionRatio_neversink",
                "prev_flow_catchmentWithdrawal_neversink"
            ]
        },
        "max_volume_wallenpaupack": {
            "type": "constant",
            "url": "drb_model_istarf_conus.csv",
            "column": "Adjusted_CAP_MG",
            "index_col": "reservoir",
            "index": "wallenpaupack"
        },
        "starfit_release_wallenpaupack": {
            "type": "STARFITReservoirRelease",
<<<<<<< HEAD
            "node": "wallenpaupack",
            "run_starfit_sensitivity_analysis": true,
            "sensitivity_analysis_scenarios": [
                2000
            ]
        },
        "flow_wallenpaupack": {
            "type": "dataframe",
            "url": "/home/fs02/pmr82_0001/ms3654/Research/Pywr-DRB/Pywr-DRB/input_data/catchment_inflow_nhmv10_withObsScaled.csv",
=======
            "node": "wallenpaupack"
        },
        "flow_wallenpaupack": {
            "type": "dataframe",
            "url": "/home/fs02/pmr82_0001/tja73/Research/DRB/Pywr-DRB/Pywr-DRB/input_data/catchment_inflow_nhmv10_withObsScaled.csv",
>>>>>>> 72d98c1e
            "column": "wallenpaupack",
            "index_col": "datetime",
            "parse_dates": true
        },
        "max_flow_catchmentWithdrawal_wallenpaupack": {
            "type": "constant",
<<<<<<< HEAD
            "url": "/home/fs02/pmr82_0001/ms3654/Research/Pywr-DRB/Pywr-DRB/input_data/sw_avg_wateruse_Pywr-DRB_Catchments.csv",
=======
            "url": "/home/fs02/pmr82_0001/tja73/Research/DRB/Pywr-DRB/Pywr-DRB/input_data/sw_avg_wateruse_Pywr-DRB_Catchments.csv",
>>>>>>> 72d98c1e
            "column": "Total_WD_MGD",
            "index_col": "node",
            "index": "reservoir_wallenpaupack"
        },
        "catchmentConsumptionRatio_wallenpaupack": {
            "type": "constant",
<<<<<<< HEAD
            "url": "/home/fs02/pmr82_0001/ms3654/Research/Pywr-DRB/Pywr-DRB/input_data/sw_avg_wateruse_Pywr-DRB_Catchments.csv",
=======
            "url": "/home/fs02/pmr82_0001/tja73/Research/DRB/Pywr-DRB/Pywr-DRB/input_data/sw_avg_wateruse_Pywr-DRB_Catchments.csv",
>>>>>>> 72d98c1e
            "column": "Total_CU_WD_Ratio",
            "index_col": "node",
            "index": "reservoir_wallenpaupack"
        },
        "prev_flow_catchmentWithdrawal_wallenpaupack": {
            "type": "flow",
            "node": "catchmentWithdrawal_wallenpaupack"
        },
        "max_flow_catchmentConsumption_wallenpaupack": {
            "type": "aggregated",
            "agg_func": "product",
            "parameters": [
                "catchmentConsumptionRatio_wallenpaupack",
                "prev_flow_catchmentWithdrawal_wallenpaupack"
            ]
        },
        "max_volume_prompton": {
            "type": "constant",
            "url": "drb_model_istarf_conus.csv",
            "column": "Adjusted_CAP_MG",
            "index_col": "reservoir",
            "index": "prompton"
        },
        "starfit_release_prompton": {
            "type": "STARFITReservoirRelease",
<<<<<<< HEAD
            "node": "prompton",
            "run_starfit_sensitivity_analysis": true,
            "sensitivity_analysis_scenarios": [
                2000
            ]
        },
        "flow_prompton": {
            "type": "dataframe",
            "url": "/home/fs02/pmr82_0001/ms3654/Research/Pywr-DRB/Pywr-DRB/input_data/catchment_inflow_nhmv10_withObsScaled.csv",
=======
            "node": "prompton"
        },
        "flow_prompton": {
            "type": "dataframe",
            "url": "/home/fs02/pmr82_0001/tja73/Research/DRB/Pywr-DRB/Pywr-DRB/input_data/catchment_inflow_nhmv10_withObsScaled.csv",
>>>>>>> 72d98c1e
            "column": "prompton",
            "index_col": "datetime",
            "parse_dates": true
        },
        "max_flow_catchmentWithdrawal_prompton": {
            "type": "constant",
<<<<<<< HEAD
            "url": "/home/fs02/pmr82_0001/ms3654/Research/Pywr-DRB/Pywr-DRB/input_data/sw_avg_wateruse_Pywr-DRB_Catchments.csv",
=======
            "url": "/home/fs02/pmr82_0001/tja73/Research/DRB/Pywr-DRB/Pywr-DRB/input_data/sw_avg_wateruse_Pywr-DRB_Catchments.csv",
>>>>>>> 72d98c1e
            "column": "Total_WD_MGD",
            "index_col": "node",
            "index": "reservoir_prompton"
        },
        "catchmentConsumptionRatio_prompton": {
            "type": "constant",
<<<<<<< HEAD
            "url": "/home/fs02/pmr82_0001/ms3654/Research/Pywr-DRB/Pywr-DRB/input_data/sw_avg_wateruse_Pywr-DRB_Catchments.csv",
=======
            "url": "/home/fs02/pmr82_0001/tja73/Research/DRB/Pywr-DRB/Pywr-DRB/input_data/sw_avg_wateruse_Pywr-DRB_Catchments.csv",
>>>>>>> 72d98c1e
            "column": "Total_CU_WD_Ratio",
            "index_col": "node",
            "index": "reservoir_prompton"
        },
        "prev_flow_catchmentWithdrawal_prompton": {
            "type": "flow",
            "node": "catchmentWithdrawal_prompton"
        },
        "max_flow_catchmentConsumption_prompton": {
            "type": "aggregated",
            "agg_func": "product",
            "parameters": [
                "catchmentConsumptionRatio_prompton",
                "prev_flow_catchmentWithdrawal_prompton"
            ]
        },
        "max_volume_shoholaMarsh": {
            "type": "constant",
            "url": "drb_model_istarf_conus.csv",
            "column": "Adjusted_CAP_MG",
            "index_col": "reservoir",
            "index": "shoholaMarsh"
        },
        "starfit_release_shoholaMarsh": {
            "type": "STARFITReservoirRelease",
<<<<<<< HEAD
            "node": "shoholaMarsh",
            "run_starfit_sensitivity_analysis": true,
            "sensitivity_analysis_scenarios": [
                2000
            ]
        },
        "flow_shoholaMarsh": {
            "type": "dataframe",
            "url": "/home/fs02/pmr82_0001/ms3654/Research/Pywr-DRB/Pywr-DRB/input_data/catchment_inflow_nhmv10_withObsScaled.csv",
=======
            "node": "shoholaMarsh"
        },
        "flow_shoholaMarsh": {
            "type": "dataframe",
            "url": "/home/fs02/pmr82_0001/tja73/Research/DRB/Pywr-DRB/Pywr-DRB/input_data/catchment_inflow_nhmv10_withObsScaled.csv",
>>>>>>> 72d98c1e
            "column": "shoholaMarsh",
            "index_col": "datetime",
            "parse_dates": true
        },
        "max_flow_catchmentWithdrawal_shoholaMarsh": {
            "type": "constant",
<<<<<<< HEAD
            "url": "/home/fs02/pmr82_0001/ms3654/Research/Pywr-DRB/Pywr-DRB/input_data/sw_avg_wateruse_Pywr-DRB_Catchments.csv",
=======
            "url": "/home/fs02/pmr82_0001/tja73/Research/DRB/Pywr-DRB/Pywr-DRB/input_data/sw_avg_wateruse_Pywr-DRB_Catchments.csv",
>>>>>>> 72d98c1e
            "column": "Total_WD_MGD",
            "index_col": "node",
            "index": "reservoir_shoholaMarsh"
        },
        "catchmentConsumptionRatio_shoholaMarsh": {
            "type": "constant",
<<<<<<< HEAD
            "url": "/home/fs02/pmr82_0001/ms3654/Research/Pywr-DRB/Pywr-DRB/input_data/sw_avg_wateruse_Pywr-DRB_Catchments.csv",
=======
            "url": "/home/fs02/pmr82_0001/tja73/Research/DRB/Pywr-DRB/Pywr-DRB/input_data/sw_avg_wateruse_Pywr-DRB_Catchments.csv",
>>>>>>> 72d98c1e
            "column": "Total_CU_WD_Ratio",
            "index_col": "node",
            "index": "reservoir_shoholaMarsh"
        },
        "prev_flow_catchmentWithdrawal_shoholaMarsh": {
            "type": "flow",
            "node": "catchmentWithdrawal_shoholaMarsh"
        },
        "max_flow_catchmentConsumption_shoholaMarsh": {
            "type": "aggregated",
            "agg_func": "product",
            "parameters": [
                "catchmentConsumptionRatio_shoholaMarsh",
                "prev_flow_catchmentWithdrawal_shoholaMarsh"
            ]
        },
        "max_volume_mongaupeCombined": {
            "type": "constant",
            "url": "drb_model_istarf_conus.csv",
            "column": "Adjusted_CAP_MG",
            "index_col": "reservoir",
            "index": "mongaupeCombined"
        },
        "starfit_release_mongaupeCombined": {
            "type": "STARFITReservoirRelease",
<<<<<<< HEAD
            "node": "mongaupeCombined",
            "run_starfit_sensitivity_analysis": true,
            "sensitivity_analysis_scenarios": [
                2000
            ]
        },
        "flow_mongaupeCombined": {
            "type": "dataframe",
            "url": "/home/fs02/pmr82_0001/ms3654/Research/Pywr-DRB/Pywr-DRB/input_data/catchment_inflow_nhmv10_withObsScaled.csv",
=======
            "node": "mongaupeCombined"
        },
        "flow_mongaupeCombined": {
            "type": "dataframe",
            "url": "/home/fs02/pmr82_0001/tja73/Research/DRB/Pywr-DRB/Pywr-DRB/input_data/catchment_inflow_nhmv10_withObsScaled.csv",
>>>>>>> 72d98c1e
            "column": "mongaupeCombined",
            "index_col": "datetime",
            "parse_dates": true
        },
        "max_flow_catchmentWithdrawal_mongaupeCombined": {
            "type": "constant",
<<<<<<< HEAD
            "url": "/home/fs02/pmr82_0001/ms3654/Research/Pywr-DRB/Pywr-DRB/input_data/sw_avg_wateruse_Pywr-DRB_Catchments.csv",
=======
            "url": "/home/fs02/pmr82_0001/tja73/Research/DRB/Pywr-DRB/Pywr-DRB/input_data/sw_avg_wateruse_Pywr-DRB_Catchments.csv",
>>>>>>> 72d98c1e
            "column": "Total_WD_MGD",
            "index_col": "node",
            "index": "reservoir_mongaupeCombined"
        },
        "catchmentConsumptionRatio_mongaupeCombined": {
            "type": "constant",
<<<<<<< HEAD
            "url": "/home/fs02/pmr82_0001/ms3654/Research/Pywr-DRB/Pywr-DRB/input_data/sw_avg_wateruse_Pywr-DRB_Catchments.csv",
=======
            "url": "/home/fs02/pmr82_0001/tja73/Research/DRB/Pywr-DRB/Pywr-DRB/input_data/sw_avg_wateruse_Pywr-DRB_Catchments.csv",
>>>>>>> 72d98c1e
            "column": "Total_CU_WD_Ratio",
            "index_col": "node",
            "index": "reservoir_mongaupeCombined"
        },
        "prev_flow_catchmentWithdrawal_mongaupeCombined": {
            "type": "flow",
            "node": "catchmentWithdrawal_mongaupeCombined"
        },
        "max_flow_catchmentConsumption_mongaupeCombined": {
            "type": "aggregated",
            "agg_func": "product",
            "parameters": [
                "catchmentConsumptionRatio_mongaupeCombined",
                "prev_flow_catchmentWithdrawal_mongaupeCombined"
            ]
        },
        "max_volume_beltzvilleCombined": {
            "type": "constant",
            "url": "drb_model_istarf_conus.csv",
            "column": "Adjusted_CAP_MG",
            "index_col": "reservoir",
            "index": "modified_beltzvilleCombined"
        },
        "starfit_release_beltzvilleCombined": {
            "type": "STARFITReservoirRelease",
<<<<<<< HEAD
            "node": "beltzvilleCombined",
            "run_starfit_sensitivity_analysis": true,
            "sensitivity_analysis_scenarios": [
                2000
            ]
        },
        "flow_beltzvilleCombined": {
            "type": "dataframe",
            "url": "/home/fs02/pmr82_0001/ms3654/Research/Pywr-DRB/Pywr-DRB/input_data/catchment_inflow_nhmv10_withObsScaled.csv",
=======
            "node": "beltzvilleCombined"
        },
        "flow_beltzvilleCombined": {
            "type": "dataframe",
            "url": "/home/fs02/pmr82_0001/tja73/Research/DRB/Pywr-DRB/Pywr-DRB/input_data/catchment_inflow_nhmv10_withObsScaled.csv",
>>>>>>> 72d98c1e
            "column": "beltzvilleCombined",
            "index_col": "datetime",
            "parse_dates": true
        },
        "max_flow_catchmentWithdrawal_beltzvilleCombined": {
            "type": "constant",
<<<<<<< HEAD
            "url": "/home/fs02/pmr82_0001/ms3654/Research/Pywr-DRB/Pywr-DRB/input_data/sw_avg_wateruse_Pywr-DRB_Catchments.csv",
=======
            "url": "/home/fs02/pmr82_0001/tja73/Research/DRB/Pywr-DRB/Pywr-DRB/input_data/sw_avg_wateruse_Pywr-DRB_Catchments.csv",
>>>>>>> 72d98c1e
            "column": "Total_WD_MGD",
            "index_col": "node",
            "index": "reservoir_beltzvilleCombined"
        },
        "catchmentConsumptionRatio_beltzvilleCombined": {
            "type": "constant",
<<<<<<< HEAD
            "url": "/home/fs02/pmr82_0001/ms3654/Research/Pywr-DRB/Pywr-DRB/input_data/sw_avg_wateruse_Pywr-DRB_Catchments.csv",
=======
            "url": "/home/fs02/pmr82_0001/tja73/Research/DRB/Pywr-DRB/Pywr-DRB/input_data/sw_avg_wateruse_Pywr-DRB_Catchments.csv",
>>>>>>> 72d98c1e
            "column": "Total_CU_WD_Ratio",
            "index_col": "node",
            "index": "reservoir_beltzvilleCombined"
        },
        "prev_flow_catchmentWithdrawal_beltzvilleCombined": {
            "type": "flow",
            "node": "catchmentWithdrawal_beltzvilleCombined"
        },
        "max_flow_catchmentConsumption_beltzvilleCombined": {
            "type": "aggregated",
            "agg_func": "product",
            "parameters": [
                "catchmentConsumptionRatio_beltzvilleCombined",
                "prev_flow_catchmentWithdrawal_beltzvilleCombined"
            ]
        },
        "max_volume_fewalter": {
            "type": "constant",
            "url": "drb_model_istarf_conus.csv",
            "column": "Adjusted_CAP_MG",
            "index_col": "reservoir",
            "index": "modified_fewalter"
        },
        "starfit_release_fewalter": {
            "type": "STARFITReservoirRelease",
<<<<<<< HEAD
            "node": "fewalter",
            "run_starfit_sensitivity_analysis": true,
            "sensitivity_analysis_scenarios": [
                2000
            ]
        },
        "flow_fewalter": {
            "type": "dataframe",
            "url": "/home/fs02/pmr82_0001/ms3654/Research/Pywr-DRB/Pywr-DRB/input_data/catchment_inflow_nhmv10_withObsScaled.csv",
=======
            "node": "fewalter"
        },
        "flow_fewalter": {
            "type": "dataframe",
            "url": "/home/fs02/pmr82_0001/tja73/Research/DRB/Pywr-DRB/Pywr-DRB/input_data/catchment_inflow_nhmv10_withObsScaled.csv",
>>>>>>> 72d98c1e
            "column": "fewalter",
            "index_col": "datetime",
            "parse_dates": true
        },
        "max_flow_catchmentWithdrawal_fewalter": {
            "type": "constant",
<<<<<<< HEAD
            "url": "/home/fs02/pmr82_0001/ms3654/Research/Pywr-DRB/Pywr-DRB/input_data/sw_avg_wateruse_Pywr-DRB_Catchments.csv",
=======
            "url": "/home/fs02/pmr82_0001/tja73/Research/DRB/Pywr-DRB/Pywr-DRB/input_data/sw_avg_wateruse_Pywr-DRB_Catchments.csv",
>>>>>>> 72d98c1e
            "column": "Total_WD_MGD",
            "index_col": "node",
            "index": "reservoir_fewalter"
        },
        "catchmentConsumptionRatio_fewalter": {
            "type": "constant",
<<<<<<< HEAD
            "url": "/home/fs02/pmr82_0001/ms3654/Research/Pywr-DRB/Pywr-DRB/input_data/sw_avg_wateruse_Pywr-DRB_Catchments.csv",
=======
            "url": "/home/fs02/pmr82_0001/tja73/Research/DRB/Pywr-DRB/Pywr-DRB/input_data/sw_avg_wateruse_Pywr-DRB_Catchments.csv",
>>>>>>> 72d98c1e
            "column": "Total_CU_WD_Ratio",
            "index_col": "node",
            "index": "reservoir_fewalter"
        },
        "prev_flow_catchmentWithdrawal_fewalter": {
            "type": "flow",
            "node": "catchmentWithdrawal_fewalter"
        },
        "max_flow_catchmentConsumption_fewalter": {
            "type": "aggregated",
            "agg_func": "product",
            "parameters": [
                "catchmentConsumptionRatio_fewalter",
                "prev_flow_catchmentWithdrawal_fewalter"
            ]
        },
        "max_volume_merrillCreek": {
            "type": "constant",
            "url": "drb_model_istarf_conus.csv",
            "column": "Adjusted_CAP_MG",
            "index_col": "reservoir",
            "index": "merrillCreek"
        },
        "starfit_release_merrillCreek": {
            "type": "STARFITReservoirRelease",
<<<<<<< HEAD
            "node": "merrillCreek",
            "run_starfit_sensitivity_analysis": true,
            "sensitivity_analysis_scenarios": [
                2000
            ]
        },
        "flow_merrillCreek": {
            "type": "dataframe",
            "url": "/home/fs02/pmr82_0001/ms3654/Research/Pywr-DRB/Pywr-DRB/input_data/catchment_inflow_nhmv10_withObsScaled.csv",
=======
            "node": "merrillCreek"
        },
        "flow_merrillCreek": {
            "type": "dataframe",
            "url": "/home/fs02/pmr82_0001/tja73/Research/DRB/Pywr-DRB/Pywr-DRB/input_data/catchment_inflow_nhmv10_withObsScaled.csv",
>>>>>>> 72d98c1e
            "column": "merrillCreek",
            "index_col": "datetime",
            "parse_dates": true
        },
        "max_flow_catchmentWithdrawal_merrillCreek": {
            "type": "constant",
<<<<<<< HEAD
            "url": "/home/fs02/pmr82_0001/ms3654/Research/Pywr-DRB/Pywr-DRB/input_data/sw_avg_wateruse_Pywr-DRB_Catchments.csv",
=======
            "url": "/home/fs02/pmr82_0001/tja73/Research/DRB/Pywr-DRB/Pywr-DRB/input_data/sw_avg_wateruse_Pywr-DRB_Catchments.csv",
>>>>>>> 72d98c1e
            "column": "Total_WD_MGD",
            "index_col": "node",
            "index": "reservoir_merrillCreek"
        },
        "catchmentConsumptionRatio_merrillCreek": {
            "type": "constant",
<<<<<<< HEAD
            "url": "/home/fs02/pmr82_0001/ms3654/Research/Pywr-DRB/Pywr-DRB/input_data/sw_avg_wateruse_Pywr-DRB_Catchments.csv",
=======
            "url": "/home/fs02/pmr82_0001/tja73/Research/DRB/Pywr-DRB/Pywr-DRB/input_data/sw_avg_wateruse_Pywr-DRB_Catchments.csv",
>>>>>>> 72d98c1e
            "column": "Total_CU_WD_Ratio",
            "index_col": "node",
            "index": "reservoir_merrillCreek"
        },
        "prev_flow_catchmentWithdrawal_merrillCreek": {
            "type": "flow",
            "node": "catchmentWithdrawal_merrillCreek"
        },
        "max_flow_catchmentConsumption_merrillCreek": {
            "type": "aggregated",
            "agg_func": "product",
            "parameters": [
                "catchmentConsumptionRatio_merrillCreek",
                "prev_flow_catchmentWithdrawal_merrillCreek"
            ]
        },
        "max_volume_hopatcong": {
            "type": "constant",
            "url": "drb_model_istarf_conus.csv",
            "column": "Adjusted_CAP_MG",
            "index_col": "reservoir",
            "index": "hopatcong"
        },
        "starfit_release_hopatcong": {
            "type": "STARFITReservoirRelease",
<<<<<<< HEAD
            "node": "hopatcong",
            "run_starfit_sensitivity_analysis": true,
            "sensitivity_analysis_scenarios": [
                2000
            ]
        },
        "flow_hopatcong": {
            "type": "dataframe",
            "url": "/home/fs02/pmr82_0001/ms3654/Research/Pywr-DRB/Pywr-DRB/input_data/catchment_inflow_nhmv10_withObsScaled.csv",
=======
            "node": "hopatcong"
        },
        "flow_hopatcong": {
            "type": "dataframe",
            "url": "/home/fs02/pmr82_0001/tja73/Research/DRB/Pywr-DRB/Pywr-DRB/input_data/catchment_inflow_nhmv10_withObsScaled.csv",
>>>>>>> 72d98c1e
            "column": "hopatcong",
            "index_col": "datetime",
            "parse_dates": true
        },
        "max_flow_catchmentWithdrawal_hopatcong": {
            "type": "constant",
<<<<<<< HEAD
            "url": "/home/fs02/pmr82_0001/ms3654/Research/Pywr-DRB/Pywr-DRB/input_data/sw_avg_wateruse_Pywr-DRB_Catchments.csv",
=======
            "url": "/home/fs02/pmr82_0001/tja73/Research/DRB/Pywr-DRB/Pywr-DRB/input_data/sw_avg_wateruse_Pywr-DRB_Catchments.csv",
>>>>>>> 72d98c1e
            "column": "Total_WD_MGD",
            "index_col": "node",
            "index": "reservoir_hopatcong"
        },
        "catchmentConsumptionRatio_hopatcong": {
            "type": "constant",
<<<<<<< HEAD
            "url": "/home/fs02/pmr82_0001/ms3654/Research/Pywr-DRB/Pywr-DRB/input_data/sw_avg_wateruse_Pywr-DRB_Catchments.csv",
=======
            "url": "/home/fs02/pmr82_0001/tja73/Research/DRB/Pywr-DRB/Pywr-DRB/input_data/sw_avg_wateruse_Pywr-DRB_Catchments.csv",
>>>>>>> 72d98c1e
            "column": "Total_CU_WD_Ratio",
            "index_col": "node",
            "index": "reservoir_hopatcong"
        },
        "prev_flow_catchmentWithdrawal_hopatcong": {
            "type": "flow",
            "node": "catchmentWithdrawal_hopatcong"
        },
        "max_flow_catchmentConsumption_hopatcong": {
            "type": "aggregated",
            "agg_func": "product",
            "parameters": [
                "catchmentConsumptionRatio_hopatcong",
                "prev_flow_catchmentWithdrawal_hopatcong"
            ]
        },
        "max_volume_nockamixon": {
            "type": "constant",
            "url": "drb_model_istarf_conus.csv",
            "column": "Adjusted_CAP_MG",
            "index_col": "reservoir",
            "index": "nockamixon"
        },
        "starfit_release_nockamixon": {
            "type": "STARFITReservoirRelease",
<<<<<<< HEAD
            "node": "nockamixon",
            "run_starfit_sensitivity_analysis": true,
            "sensitivity_analysis_scenarios": [
                2000
            ]
        },
        "flow_nockamixon": {
            "type": "dataframe",
            "url": "/home/fs02/pmr82_0001/ms3654/Research/Pywr-DRB/Pywr-DRB/input_data/catchment_inflow_nhmv10_withObsScaled.csv",
=======
            "node": "nockamixon"
        },
        "flow_nockamixon": {
            "type": "dataframe",
            "url": "/home/fs02/pmr82_0001/tja73/Research/DRB/Pywr-DRB/Pywr-DRB/input_data/catchment_inflow_nhmv10_withObsScaled.csv",
>>>>>>> 72d98c1e
            "column": "nockamixon",
            "index_col": "datetime",
            "parse_dates": true
        },
        "max_flow_catchmentWithdrawal_nockamixon": {
            "type": "constant",
<<<<<<< HEAD
            "url": "/home/fs02/pmr82_0001/ms3654/Research/Pywr-DRB/Pywr-DRB/input_data/sw_avg_wateruse_Pywr-DRB_Catchments.csv",
=======
            "url": "/home/fs02/pmr82_0001/tja73/Research/DRB/Pywr-DRB/Pywr-DRB/input_data/sw_avg_wateruse_Pywr-DRB_Catchments.csv",
>>>>>>> 72d98c1e
            "column": "Total_WD_MGD",
            "index_col": "node",
            "index": "reservoir_nockamixon"
        },
        "catchmentConsumptionRatio_nockamixon": {
            "type": "constant",
<<<<<<< HEAD
            "url": "/home/fs02/pmr82_0001/ms3654/Research/Pywr-DRB/Pywr-DRB/input_data/sw_avg_wateruse_Pywr-DRB_Catchments.csv",
=======
            "url": "/home/fs02/pmr82_0001/tja73/Research/DRB/Pywr-DRB/Pywr-DRB/input_data/sw_avg_wateruse_Pywr-DRB_Catchments.csv",
>>>>>>> 72d98c1e
            "column": "Total_CU_WD_Ratio",
            "index_col": "node",
            "index": "reservoir_nockamixon"
        },
        "prev_flow_catchmentWithdrawal_nockamixon": {
            "type": "flow",
            "node": "catchmentWithdrawal_nockamixon"
        },
        "max_flow_catchmentConsumption_nockamixon": {
            "type": "aggregated",
            "agg_func": "product",
            "parameters": [
                "catchmentConsumptionRatio_nockamixon",
                "prev_flow_catchmentWithdrawal_nockamixon"
            ]
        },
        "max_volume_assunpink": {
            "type": "constant",
            "url": "drb_model_istarf_conus.csv",
            "column": "Adjusted_CAP_MG",
            "index_col": "reservoir",
            "index": "assunpink"
        },
        "starfit_release_assunpink": {
            "type": "STARFITReservoirRelease",
<<<<<<< HEAD
            "node": "assunpink",
            "run_starfit_sensitivity_analysis": true,
            "sensitivity_analysis_scenarios": [
                2000
            ]
        },
        "flow_assunpink": {
            "type": "dataframe",
            "url": "/home/fs02/pmr82_0001/ms3654/Research/Pywr-DRB/Pywr-DRB/input_data/catchment_inflow_nhmv10_withObsScaled.csv",
=======
            "node": "assunpink"
        },
        "flow_assunpink": {
            "type": "dataframe",
            "url": "/home/fs02/pmr82_0001/tja73/Research/DRB/Pywr-DRB/Pywr-DRB/input_data/catchment_inflow_nhmv10_withObsScaled.csv",
>>>>>>> 72d98c1e
            "column": "assunpink",
            "index_col": "datetime",
            "parse_dates": true
        },
        "max_flow_catchmentWithdrawal_assunpink": {
            "type": "constant",
<<<<<<< HEAD
            "url": "/home/fs02/pmr82_0001/ms3654/Research/Pywr-DRB/Pywr-DRB/input_data/sw_avg_wateruse_Pywr-DRB_Catchments.csv",
=======
            "url": "/home/fs02/pmr82_0001/tja73/Research/DRB/Pywr-DRB/Pywr-DRB/input_data/sw_avg_wateruse_Pywr-DRB_Catchments.csv",
>>>>>>> 72d98c1e
            "column": "Total_WD_MGD",
            "index_col": "node",
            "index": "reservoir_assunpink"
        },
        "catchmentConsumptionRatio_assunpink": {
            "type": "constant",
<<<<<<< HEAD
            "url": "/home/fs02/pmr82_0001/ms3654/Research/Pywr-DRB/Pywr-DRB/input_data/sw_avg_wateruse_Pywr-DRB_Catchments.csv",
=======
            "url": "/home/fs02/pmr82_0001/tja73/Research/DRB/Pywr-DRB/Pywr-DRB/input_data/sw_avg_wateruse_Pywr-DRB_Catchments.csv",
>>>>>>> 72d98c1e
            "column": "Total_CU_WD_Ratio",
            "index_col": "node",
            "index": "reservoir_assunpink"
        },
        "prev_flow_catchmentWithdrawal_assunpink": {
            "type": "flow",
            "node": "catchmentWithdrawal_assunpink"
        },
        "max_flow_catchmentConsumption_assunpink": {
            "type": "aggregated",
            "agg_func": "product",
            "parameters": [
                "catchmentConsumptionRatio_assunpink",
                "prev_flow_catchmentWithdrawal_assunpink"
            ]
        },
        "max_volume_ontelaunee": {
            "type": "constant",
            "url": "drb_model_istarf_conus.csv",
            "column": "Adjusted_CAP_MG",
            "index_col": "reservoir",
            "index": "ontelaunee"
        },
        "starfit_release_ontelaunee": {
            "type": "STARFITReservoirRelease",
<<<<<<< HEAD
            "node": "ontelaunee",
            "run_starfit_sensitivity_analysis": true,
            "sensitivity_analysis_scenarios": [
                2000
            ]
        },
        "flow_ontelaunee": {
            "type": "dataframe",
            "url": "/home/fs02/pmr82_0001/ms3654/Research/Pywr-DRB/Pywr-DRB/input_data/catchment_inflow_nhmv10_withObsScaled.csv",
=======
            "node": "ontelaunee"
        },
        "flow_ontelaunee": {
            "type": "dataframe",
            "url": "/home/fs02/pmr82_0001/tja73/Research/DRB/Pywr-DRB/Pywr-DRB/input_data/catchment_inflow_nhmv10_withObsScaled.csv",
>>>>>>> 72d98c1e
            "column": "ontelaunee",
            "index_col": "datetime",
            "parse_dates": true
        },
        "max_flow_catchmentWithdrawal_ontelaunee": {
            "type": "constant",
<<<<<<< HEAD
            "url": "/home/fs02/pmr82_0001/ms3654/Research/Pywr-DRB/Pywr-DRB/input_data/sw_avg_wateruse_Pywr-DRB_Catchments.csv",
=======
            "url": "/home/fs02/pmr82_0001/tja73/Research/DRB/Pywr-DRB/Pywr-DRB/input_data/sw_avg_wateruse_Pywr-DRB_Catchments.csv",
>>>>>>> 72d98c1e
            "column": "Total_WD_MGD",
            "index_col": "node",
            "index": "reservoir_ontelaunee"
        },
        "catchmentConsumptionRatio_ontelaunee": {
            "type": "constant",
<<<<<<< HEAD
            "url": "/home/fs02/pmr82_0001/ms3654/Research/Pywr-DRB/Pywr-DRB/input_data/sw_avg_wateruse_Pywr-DRB_Catchments.csv",
=======
            "url": "/home/fs02/pmr82_0001/tja73/Research/DRB/Pywr-DRB/Pywr-DRB/input_data/sw_avg_wateruse_Pywr-DRB_Catchments.csv",
>>>>>>> 72d98c1e
            "column": "Total_CU_WD_Ratio",
            "index_col": "node",
            "index": "reservoir_ontelaunee"
        },
        "prev_flow_catchmentWithdrawal_ontelaunee": {
            "type": "flow",
            "node": "catchmentWithdrawal_ontelaunee"
        },
        "max_flow_catchmentConsumption_ontelaunee": {
            "type": "aggregated",
            "agg_func": "product",
            "parameters": [
                "catchmentConsumptionRatio_ontelaunee",
                "prev_flow_catchmentWithdrawal_ontelaunee"
            ]
        },
        "max_volume_stillCreek": {
            "type": "constant",
            "url": "drb_model_istarf_conus.csv",
            "column": "Adjusted_CAP_MG",
            "index_col": "reservoir",
            "index": "stillCreek"
        },
        "starfit_release_stillCreek": {
            "type": "STARFITReservoirRelease",
<<<<<<< HEAD
            "node": "stillCreek",
            "run_starfit_sensitivity_analysis": true,
            "sensitivity_analysis_scenarios": [
                2000
            ]
        },
        "flow_stillCreek": {
            "type": "dataframe",
            "url": "/home/fs02/pmr82_0001/ms3654/Research/Pywr-DRB/Pywr-DRB/input_data/catchment_inflow_nhmv10_withObsScaled.csv",
=======
            "node": "stillCreek"
        },
        "flow_stillCreek": {
            "type": "dataframe",
            "url": "/home/fs02/pmr82_0001/tja73/Research/DRB/Pywr-DRB/Pywr-DRB/input_data/catchment_inflow_nhmv10_withObsScaled.csv",
>>>>>>> 72d98c1e
            "column": "stillCreek",
            "index_col": "datetime",
            "parse_dates": true
        },
        "max_flow_catchmentWithdrawal_stillCreek": {
            "type": "constant",
<<<<<<< HEAD
            "url": "/home/fs02/pmr82_0001/ms3654/Research/Pywr-DRB/Pywr-DRB/input_data/sw_avg_wateruse_Pywr-DRB_Catchments.csv",
=======
            "url": "/home/fs02/pmr82_0001/tja73/Research/DRB/Pywr-DRB/Pywr-DRB/input_data/sw_avg_wateruse_Pywr-DRB_Catchments.csv",
>>>>>>> 72d98c1e
            "column": "Total_WD_MGD",
            "index_col": "node",
            "index": "reservoir_stillCreek"
        },
        "catchmentConsumptionRatio_stillCreek": {
            "type": "constant",
<<<<<<< HEAD
            "url": "/home/fs02/pmr82_0001/ms3654/Research/Pywr-DRB/Pywr-DRB/input_data/sw_avg_wateruse_Pywr-DRB_Catchments.csv",
=======
            "url": "/home/fs02/pmr82_0001/tja73/Research/DRB/Pywr-DRB/Pywr-DRB/input_data/sw_avg_wateruse_Pywr-DRB_Catchments.csv",
>>>>>>> 72d98c1e
            "column": "Total_CU_WD_Ratio",
            "index_col": "node",
            "index": "reservoir_stillCreek"
        },
        "prev_flow_catchmentWithdrawal_stillCreek": {
            "type": "flow",
            "node": "catchmentWithdrawal_stillCreek"
        },
        "max_flow_catchmentConsumption_stillCreek": {
            "type": "aggregated",
            "agg_func": "product",
            "parameters": [
                "catchmentConsumptionRatio_stillCreek",
                "prev_flow_catchmentWithdrawal_stillCreek"
            ]
        },
        "max_volume_blueMarsh": {
            "type": "constant",
            "url": "drb_model_istarf_conus.csv",
            "column": "Adjusted_CAP_MG",
            "index_col": "reservoir",
            "index": "modified_blueMarsh"
        },
        "starfit_release_blueMarsh": {
            "type": "STARFITReservoirRelease",
<<<<<<< HEAD
            "node": "blueMarsh",
            "run_starfit_sensitivity_analysis": true,
            "sensitivity_analysis_scenarios": [
                2000
            ]
        },
        "flow_blueMarsh": {
            "type": "dataframe",
            "url": "/home/fs02/pmr82_0001/ms3654/Research/Pywr-DRB/Pywr-DRB/input_data/catchment_inflow_nhmv10_withObsScaled.csv",
=======
            "node": "blueMarsh"
        },
        "flow_blueMarsh": {
            "type": "dataframe",
            "url": "/home/fs02/pmr82_0001/tja73/Research/DRB/Pywr-DRB/Pywr-DRB/input_data/catchment_inflow_nhmv10_withObsScaled.csv",
>>>>>>> 72d98c1e
            "column": "blueMarsh",
            "index_col": "datetime",
            "parse_dates": true
        },
        "max_flow_catchmentWithdrawal_blueMarsh": {
            "type": "constant",
<<<<<<< HEAD
            "url": "/home/fs02/pmr82_0001/ms3654/Research/Pywr-DRB/Pywr-DRB/input_data/sw_avg_wateruse_Pywr-DRB_Catchments.csv",
=======
            "url": "/home/fs02/pmr82_0001/tja73/Research/DRB/Pywr-DRB/Pywr-DRB/input_data/sw_avg_wateruse_Pywr-DRB_Catchments.csv",
>>>>>>> 72d98c1e
            "column": "Total_WD_MGD",
            "index_col": "node",
            "index": "reservoir_blueMarsh"
        },
        "catchmentConsumptionRatio_blueMarsh": {
            "type": "constant",
<<<<<<< HEAD
            "url": "/home/fs02/pmr82_0001/ms3654/Research/Pywr-DRB/Pywr-DRB/input_data/sw_avg_wateruse_Pywr-DRB_Catchments.csv",
=======
            "url": "/home/fs02/pmr82_0001/tja73/Research/DRB/Pywr-DRB/Pywr-DRB/input_data/sw_avg_wateruse_Pywr-DRB_Catchments.csv",
>>>>>>> 72d98c1e
            "column": "Total_CU_WD_Ratio",
            "index_col": "node",
            "index": "reservoir_blueMarsh"
        },
        "prev_flow_catchmentWithdrawal_blueMarsh": {
            "type": "flow",
            "node": "catchmentWithdrawal_blueMarsh"
        },
        "max_flow_catchmentConsumption_blueMarsh": {
            "type": "aggregated",
            "agg_func": "product",
            "parameters": [
                "catchmentConsumptionRatio_blueMarsh",
                "prev_flow_catchmentWithdrawal_blueMarsh"
            ]
        },
        "max_volume_greenLane": {
            "type": "constant",
            "url": "drb_model_istarf_conus.csv",
            "column": "Adjusted_CAP_MG",
            "index_col": "reservoir",
            "index": "greenLane"
        },
        "starfit_release_greenLane": {
            "type": "STARFITReservoirRelease",
<<<<<<< HEAD
            "node": "greenLane",
            "run_starfit_sensitivity_analysis": true,
            "sensitivity_analysis_scenarios": [
                2000
            ]
        },
        "flow_greenLane": {
            "type": "dataframe",
            "url": "/home/fs02/pmr82_0001/ms3654/Research/Pywr-DRB/Pywr-DRB/input_data/catchment_inflow_nhmv10_withObsScaled.csv",
=======
            "node": "greenLane"
        },
        "flow_greenLane": {
            "type": "dataframe",
            "url": "/home/fs02/pmr82_0001/tja73/Research/DRB/Pywr-DRB/Pywr-DRB/input_data/catchment_inflow_nhmv10_withObsScaled.csv",
>>>>>>> 72d98c1e
            "column": "greenLane",
            "index_col": "datetime",
            "parse_dates": true
        },
        "max_flow_catchmentWithdrawal_greenLane": {
            "type": "constant",
<<<<<<< HEAD
            "url": "/home/fs02/pmr82_0001/ms3654/Research/Pywr-DRB/Pywr-DRB/input_data/sw_avg_wateruse_Pywr-DRB_Catchments.csv",
=======
            "url": "/home/fs02/pmr82_0001/tja73/Research/DRB/Pywr-DRB/Pywr-DRB/input_data/sw_avg_wateruse_Pywr-DRB_Catchments.csv",
>>>>>>> 72d98c1e
            "column": "Total_WD_MGD",
            "index_col": "node",
            "index": "reservoir_greenLane"
        },
        "catchmentConsumptionRatio_greenLane": {
            "type": "constant",
<<<<<<< HEAD
            "url": "/home/fs02/pmr82_0001/ms3654/Research/Pywr-DRB/Pywr-DRB/input_data/sw_avg_wateruse_Pywr-DRB_Catchments.csv",
=======
            "url": "/home/fs02/pmr82_0001/tja73/Research/DRB/Pywr-DRB/Pywr-DRB/input_data/sw_avg_wateruse_Pywr-DRB_Catchments.csv",
>>>>>>> 72d98c1e
            "column": "Total_CU_WD_Ratio",
            "index_col": "node",
            "index": "reservoir_greenLane"
        },
        "prev_flow_catchmentWithdrawal_greenLane": {
            "type": "flow",
            "node": "catchmentWithdrawal_greenLane"
        },
        "max_flow_catchmentConsumption_greenLane": {
            "type": "aggregated",
            "agg_func": "product",
            "parameters": [
                "catchmentConsumptionRatio_greenLane",
                "prev_flow_catchmentWithdrawal_greenLane"
            ]
        },
        "flow_01425000": {
            "type": "dataframe",
<<<<<<< HEAD
            "url": "/home/fs02/pmr82_0001/ms3654/Research/Pywr-DRB/Pywr-DRB/input_data/catchment_inflow_nhmv10_withObsScaled.csv",
=======
            "url": "/home/fs02/pmr82_0001/tja73/Research/DRB/Pywr-DRB/Pywr-DRB/input_data/catchment_inflow_nhmv10_withObsScaled.csv",
>>>>>>> 72d98c1e
            "column": "01425000",
            "index_col": "datetime",
            "parse_dates": true
        },
        "max_flow_catchmentWithdrawal_01425000": {
            "type": "constant",
<<<<<<< HEAD
            "url": "/home/fs02/pmr82_0001/ms3654/Research/Pywr-DRB/Pywr-DRB/input_data/sw_avg_wateruse_Pywr-DRB_Catchments.csv",
=======
            "url": "/home/fs02/pmr82_0001/tja73/Research/DRB/Pywr-DRB/Pywr-DRB/input_data/sw_avg_wateruse_Pywr-DRB_Catchments.csv",
>>>>>>> 72d98c1e
            "column": "Total_WD_MGD",
            "index_col": "node",
            "index": "link_01425000"
        },
        "catchmentConsumptionRatio_01425000": {
            "type": "constant",
<<<<<<< HEAD
            "url": "/home/fs02/pmr82_0001/ms3654/Research/Pywr-DRB/Pywr-DRB/input_data/sw_avg_wateruse_Pywr-DRB_Catchments.csv",
=======
            "url": "/home/fs02/pmr82_0001/tja73/Research/DRB/Pywr-DRB/Pywr-DRB/input_data/sw_avg_wateruse_Pywr-DRB_Catchments.csv",
>>>>>>> 72d98c1e
            "column": "Total_CU_WD_Ratio",
            "index_col": "node",
            "index": "link_01425000"
        },
        "prev_flow_catchmentWithdrawal_01425000": {
            "type": "flow",
            "node": "catchmentWithdrawal_01425000"
        },
        "max_flow_catchmentConsumption_01425000": {
            "type": "aggregated",
            "agg_func": "product",
            "parameters": [
                "catchmentConsumptionRatio_01425000",
                "prev_flow_catchmentWithdrawal_01425000"
            ]
        },
        "flow_01417000": {
            "type": "dataframe",
<<<<<<< HEAD
            "url": "/home/fs02/pmr82_0001/ms3654/Research/Pywr-DRB/Pywr-DRB/input_data/catchment_inflow_nhmv10_withObsScaled.csv",
=======
            "url": "/home/fs02/pmr82_0001/tja73/Research/DRB/Pywr-DRB/Pywr-DRB/input_data/catchment_inflow_nhmv10_withObsScaled.csv",
>>>>>>> 72d98c1e
            "column": "01417000",
            "index_col": "datetime",
            "parse_dates": true
        },
        "max_flow_catchmentWithdrawal_01417000": {
            "type": "constant",
<<<<<<< HEAD
            "url": "/home/fs02/pmr82_0001/ms3654/Research/Pywr-DRB/Pywr-DRB/input_data/sw_avg_wateruse_Pywr-DRB_Catchments.csv",
=======
            "url": "/home/fs02/pmr82_0001/tja73/Research/DRB/Pywr-DRB/Pywr-DRB/input_data/sw_avg_wateruse_Pywr-DRB_Catchments.csv",
>>>>>>> 72d98c1e
            "column": "Total_WD_MGD",
            "index_col": "node",
            "index": "link_01417000"
        },
        "catchmentConsumptionRatio_01417000": {
            "type": "constant",
<<<<<<< HEAD
            "url": "/home/fs02/pmr82_0001/ms3654/Research/Pywr-DRB/Pywr-DRB/input_data/sw_avg_wateruse_Pywr-DRB_Catchments.csv",
=======
            "url": "/home/fs02/pmr82_0001/tja73/Research/DRB/Pywr-DRB/Pywr-DRB/input_data/sw_avg_wateruse_Pywr-DRB_Catchments.csv",
>>>>>>> 72d98c1e
            "column": "Total_CU_WD_Ratio",
            "index_col": "node",
            "index": "link_01417000"
        },
        "prev_flow_catchmentWithdrawal_01417000": {
            "type": "flow",
            "node": "catchmentWithdrawal_01417000"
        },
        "max_flow_catchmentConsumption_01417000": {
            "type": "aggregated",
            "agg_func": "product",
            "parameters": [
                "catchmentConsumptionRatio_01417000",
                "prev_flow_catchmentWithdrawal_01417000"
            ]
        },
        "flow_delLordville": {
            "type": "dataframe",
<<<<<<< HEAD
            "url": "/home/fs02/pmr82_0001/ms3654/Research/Pywr-DRB/Pywr-DRB/input_data/catchment_inflow_nhmv10_withObsScaled.csv",
=======
            "url": "/home/fs02/pmr82_0001/tja73/Research/DRB/Pywr-DRB/Pywr-DRB/input_data/catchment_inflow_nhmv10_withObsScaled.csv",
>>>>>>> 72d98c1e
            "column": "delLordville",
            "index_col": "datetime",
            "parse_dates": true
        },
        "max_flow_catchmentWithdrawal_delLordville": {
            "type": "constant",
<<<<<<< HEAD
            "url": "/home/fs02/pmr82_0001/ms3654/Research/Pywr-DRB/Pywr-DRB/input_data/sw_avg_wateruse_Pywr-DRB_Catchments.csv",
=======
            "url": "/home/fs02/pmr82_0001/tja73/Research/DRB/Pywr-DRB/Pywr-DRB/input_data/sw_avg_wateruse_Pywr-DRB_Catchments.csv",
>>>>>>> 72d98c1e
            "column": "Total_WD_MGD",
            "index_col": "node",
            "index": "link_delLordville"
        },
        "catchmentConsumptionRatio_delLordville": {
            "type": "constant",
<<<<<<< HEAD
            "url": "/home/fs02/pmr82_0001/ms3654/Research/Pywr-DRB/Pywr-DRB/input_data/sw_avg_wateruse_Pywr-DRB_Catchments.csv",
=======
            "url": "/home/fs02/pmr82_0001/tja73/Research/DRB/Pywr-DRB/Pywr-DRB/input_data/sw_avg_wateruse_Pywr-DRB_Catchments.csv",
>>>>>>> 72d98c1e
            "column": "Total_CU_WD_Ratio",
            "index_col": "node",
            "index": "link_delLordville"
        },
        "prev_flow_catchmentWithdrawal_delLordville": {
            "type": "flow",
            "node": "catchmentWithdrawal_delLordville"
        },
        "max_flow_catchmentConsumption_delLordville": {
            "type": "aggregated",
            "agg_func": "product",
            "parameters": [
                "catchmentConsumptionRatio_delLordville",
                "prev_flow_catchmentWithdrawal_delLordville"
            ]
        },
        "flow_01436000": {
            "type": "dataframe",
<<<<<<< HEAD
            "url": "/home/fs02/pmr82_0001/ms3654/Research/Pywr-DRB/Pywr-DRB/input_data/catchment_inflow_nhmv10_withObsScaled.csv",
=======
            "url": "/home/fs02/pmr82_0001/tja73/Research/DRB/Pywr-DRB/Pywr-DRB/input_data/catchment_inflow_nhmv10_withObsScaled.csv",
>>>>>>> 72d98c1e
            "column": "01436000",
            "index_col": "datetime",
            "parse_dates": true
        },
        "max_flow_catchmentWithdrawal_01436000": {
            "type": "constant",
<<<<<<< HEAD
            "url": "/home/fs02/pmr82_0001/ms3654/Research/Pywr-DRB/Pywr-DRB/input_data/sw_avg_wateruse_Pywr-DRB_Catchments.csv",
=======
            "url": "/home/fs02/pmr82_0001/tja73/Research/DRB/Pywr-DRB/Pywr-DRB/input_data/sw_avg_wateruse_Pywr-DRB_Catchments.csv",
>>>>>>> 72d98c1e
            "column": "Total_WD_MGD",
            "index_col": "node",
            "index": "link_01436000"
        },
        "catchmentConsumptionRatio_01436000": {
            "type": "constant",
<<<<<<< HEAD
            "url": "/home/fs02/pmr82_0001/ms3654/Research/Pywr-DRB/Pywr-DRB/input_data/sw_avg_wateruse_Pywr-DRB_Catchments.csv",
=======
            "url": "/home/fs02/pmr82_0001/tja73/Research/DRB/Pywr-DRB/Pywr-DRB/input_data/sw_avg_wateruse_Pywr-DRB_Catchments.csv",
>>>>>>> 72d98c1e
            "column": "Total_CU_WD_Ratio",
            "index_col": "node",
            "index": "link_01436000"
        },
        "prev_flow_catchmentWithdrawal_01436000": {
            "type": "flow",
            "node": "catchmentWithdrawal_01436000"
        },
        "max_flow_catchmentConsumption_01436000": {
            "type": "aggregated",
            "agg_func": "product",
            "parameters": [
                "catchmentConsumptionRatio_01436000",
                "prev_flow_catchmentWithdrawal_01436000"
            ]
        },
        "flow_01433500": {
            "type": "dataframe",
<<<<<<< HEAD
            "url": "/home/fs02/pmr82_0001/ms3654/Research/Pywr-DRB/Pywr-DRB/input_data/catchment_inflow_nhmv10_withObsScaled.csv",
=======
            "url": "/home/fs02/pmr82_0001/tja73/Research/DRB/Pywr-DRB/Pywr-DRB/input_data/catchment_inflow_nhmv10_withObsScaled.csv",
>>>>>>> 72d98c1e
            "column": "01433500",
            "index_col": "datetime",
            "parse_dates": true
        },
        "max_flow_catchmentWithdrawal_01433500": {
            "type": "constant",
<<<<<<< HEAD
            "url": "/home/fs02/pmr82_0001/ms3654/Research/Pywr-DRB/Pywr-DRB/input_data/sw_avg_wateruse_Pywr-DRB_Catchments.csv",
=======
            "url": "/home/fs02/pmr82_0001/tja73/Research/DRB/Pywr-DRB/Pywr-DRB/input_data/sw_avg_wateruse_Pywr-DRB_Catchments.csv",
>>>>>>> 72d98c1e
            "column": "Total_WD_MGD",
            "index_col": "node",
            "index": "link_01433500"
        },
        "catchmentConsumptionRatio_01433500": {
            "type": "constant",
<<<<<<< HEAD
            "url": "/home/fs02/pmr82_0001/ms3654/Research/Pywr-DRB/Pywr-DRB/input_data/sw_avg_wateruse_Pywr-DRB_Catchments.csv",
=======
            "url": "/home/fs02/pmr82_0001/tja73/Research/DRB/Pywr-DRB/Pywr-DRB/input_data/sw_avg_wateruse_Pywr-DRB_Catchments.csv",
>>>>>>> 72d98c1e
            "column": "Total_CU_WD_Ratio",
            "index_col": "node",
            "index": "link_01433500"
        },
        "prev_flow_catchmentWithdrawal_01433500": {
            "type": "flow",
            "node": "catchmentWithdrawal_01433500"
        },
        "max_flow_catchmentConsumption_01433500": {
            "type": "aggregated",
            "agg_func": "product",
            "parameters": [
                "catchmentConsumptionRatio_01433500",
                "prev_flow_catchmentWithdrawal_01433500"
            ]
        },
        "flow_delMontague": {
            "type": "dataframe",
<<<<<<< HEAD
            "url": "/home/fs02/pmr82_0001/ms3654/Research/Pywr-DRB/Pywr-DRB/input_data/catchment_inflow_nhmv10_withObsScaled.csv",
=======
            "url": "/home/fs02/pmr82_0001/tja73/Research/DRB/Pywr-DRB/Pywr-DRB/input_data/catchment_inflow_nhmv10_withObsScaled.csv",
>>>>>>> 72d98c1e
            "column": "delMontague",
            "index_col": "datetime",
            "parse_dates": true
        },
        "max_flow_catchmentWithdrawal_delMontague": {
            "type": "constant",
<<<<<<< HEAD
            "url": "/home/fs02/pmr82_0001/ms3654/Research/Pywr-DRB/Pywr-DRB/input_data/sw_avg_wateruse_Pywr-DRB_Catchments.csv",
=======
            "url": "/home/fs02/pmr82_0001/tja73/Research/DRB/Pywr-DRB/Pywr-DRB/input_data/sw_avg_wateruse_Pywr-DRB_Catchments.csv",
>>>>>>> 72d98c1e
            "column": "Total_WD_MGD",
            "index_col": "node",
            "index": "link_delMontague"
        },
        "catchmentConsumptionRatio_delMontague": {
            "type": "constant",
<<<<<<< HEAD
            "url": "/home/fs02/pmr82_0001/ms3654/Research/Pywr-DRB/Pywr-DRB/input_data/sw_avg_wateruse_Pywr-DRB_Catchments.csv",
=======
            "url": "/home/fs02/pmr82_0001/tja73/Research/DRB/Pywr-DRB/Pywr-DRB/input_data/sw_avg_wateruse_Pywr-DRB_Catchments.csv",
>>>>>>> 72d98c1e
            "column": "Total_CU_WD_Ratio",
            "index_col": "node",
            "index": "link_delMontague"
        },
        "prev_flow_catchmentWithdrawal_delMontague": {
            "type": "flow",
            "node": "catchmentWithdrawal_delMontague"
        },
        "max_flow_catchmentConsumption_delMontague": {
            "type": "aggregated",
            "agg_func": "product",
            "parameters": [
                "catchmentConsumptionRatio_delMontague",
                "prev_flow_catchmentWithdrawal_delMontague"
            ]
        },
        "flow_01449800": {
            "type": "dataframe",
<<<<<<< HEAD
            "url": "/home/fs02/pmr82_0001/ms3654/Research/Pywr-DRB/Pywr-DRB/input_data/catchment_inflow_nhmv10_withObsScaled.csv",
=======
            "url": "/home/fs02/pmr82_0001/tja73/Research/DRB/Pywr-DRB/Pywr-DRB/input_data/catchment_inflow_nhmv10_withObsScaled.csv",
>>>>>>> 72d98c1e
            "column": "01449800",
            "index_col": "datetime",
            "parse_dates": true
        },
        "max_flow_catchmentWithdrawal_01449800": {
            "type": "constant",
<<<<<<< HEAD
            "url": "/home/fs02/pmr82_0001/ms3654/Research/Pywr-DRB/Pywr-DRB/input_data/sw_avg_wateruse_Pywr-DRB_Catchments.csv",
=======
            "url": "/home/fs02/pmr82_0001/tja73/Research/DRB/Pywr-DRB/Pywr-DRB/input_data/sw_avg_wateruse_Pywr-DRB_Catchments.csv",
>>>>>>> 72d98c1e
            "column": "Total_WD_MGD",
            "index_col": "node",
            "index": "link_01449800"
        },
        "catchmentConsumptionRatio_01449800": {
            "type": "constant",
<<<<<<< HEAD
            "url": "/home/fs02/pmr82_0001/ms3654/Research/Pywr-DRB/Pywr-DRB/input_data/sw_avg_wateruse_Pywr-DRB_Catchments.csv",
=======
            "url": "/home/fs02/pmr82_0001/tja73/Research/DRB/Pywr-DRB/Pywr-DRB/input_data/sw_avg_wateruse_Pywr-DRB_Catchments.csv",
>>>>>>> 72d98c1e
            "column": "Total_CU_WD_Ratio",
            "index_col": "node",
            "index": "link_01449800"
        },
        "prev_flow_catchmentWithdrawal_01449800": {
            "type": "flow",
            "node": "catchmentWithdrawal_01449800"
        },
        "max_flow_catchmentConsumption_01449800": {
            "type": "aggregated",
            "agg_func": "product",
            "parameters": [
                "catchmentConsumptionRatio_01449800",
                "prev_flow_catchmentWithdrawal_01449800"
            ]
        },
        "flow_01447800": {
            "type": "dataframe",
<<<<<<< HEAD
            "url": "/home/fs02/pmr82_0001/ms3654/Research/Pywr-DRB/Pywr-DRB/input_data/catchment_inflow_nhmv10_withObsScaled.csv",
=======
            "url": "/home/fs02/pmr82_0001/tja73/Research/DRB/Pywr-DRB/Pywr-DRB/input_data/catchment_inflow_nhmv10_withObsScaled.csv",
>>>>>>> 72d98c1e
            "column": "01447800",
            "index_col": "datetime",
            "parse_dates": true
        },
        "max_flow_catchmentWithdrawal_01447800": {
            "type": "constant",
<<<<<<< HEAD
            "url": "/home/fs02/pmr82_0001/ms3654/Research/Pywr-DRB/Pywr-DRB/input_data/sw_avg_wateruse_Pywr-DRB_Catchments.csv",
=======
            "url": "/home/fs02/pmr82_0001/tja73/Research/DRB/Pywr-DRB/Pywr-DRB/input_data/sw_avg_wateruse_Pywr-DRB_Catchments.csv",
>>>>>>> 72d98c1e
            "column": "Total_WD_MGD",
            "index_col": "node",
            "index": "link_01447800"
        },
        "catchmentConsumptionRatio_01447800": {
            "type": "constant",
<<<<<<< HEAD
            "url": "/home/fs02/pmr82_0001/ms3654/Research/Pywr-DRB/Pywr-DRB/input_data/sw_avg_wateruse_Pywr-DRB_Catchments.csv",
=======
            "url": "/home/fs02/pmr82_0001/tja73/Research/DRB/Pywr-DRB/Pywr-DRB/input_data/sw_avg_wateruse_Pywr-DRB_Catchments.csv",
>>>>>>> 72d98c1e
            "column": "Total_CU_WD_Ratio",
            "index_col": "node",
            "index": "link_01447800"
        },
        "prev_flow_catchmentWithdrawal_01447800": {
            "type": "flow",
            "node": "catchmentWithdrawal_01447800"
        },
        "max_flow_catchmentConsumption_01447800": {
            "type": "aggregated",
            "agg_func": "product",
            "parameters": [
                "catchmentConsumptionRatio_01447800",
                "prev_flow_catchmentWithdrawal_01447800"
            ]
        },
        "flow_delDRCanal": {
            "type": "dataframe",
<<<<<<< HEAD
            "url": "/home/fs02/pmr82_0001/ms3654/Research/Pywr-DRB/Pywr-DRB/input_data/catchment_inflow_nhmv10_withObsScaled.csv",
=======
            "url": "/home/fs02/pmr82_0001/tja73/Research/DRB/Pywr-DRB/Pywr-DRB/input_data/catchment_inflow_nhmv10_withObsScaled.csv",
>>>>>>> 72d98c1e
            "column": "delDRCanal",
            "index_col": "datetime",
            "parse_dates": true
        },
        "max_flow_catchmentWithdrawal_delDRCanal": {
            "type": "constant",
<<<<<<< HEAD
            "url": "/home/fs02/pmr82_0001/ms3654/Research/Pywr-DRB/Pywr-DRB/input_data/sw_avg_wateruse_Pywr-DRB_Catchments.csv",
=======
            "url": "/home/fs02/pmr82_0001/tja73/Research/DRB/Pywr-DRB/Pywr-DRB/input_data/sw_avg_wateruse_Pywr-DRB_Catchments.csv",
>>>>>>> 72d98c1e
            "column": "Total_WD_MGD",
            "index_col": "node",
            "index": "link_delDRCanal"
        },
        "catchmentConsumptionRatio_delDRCanal": {
            "type": "constant",
<<<<<<< HEAD
            "url": "/home/fs02/pmr82_0001/ms3654/Research/Pywr-DRB/Pywr-DRB/input_data/sw_avg_wateruse_Pywr-DRB_Catchments.csv",
=======
            "url": "/home/fs02/pmr82_0001/tja73/Research/DRB/Pywr-DRB/Pywr-DRB/input_data/sw_avg_wateruse_Pywr-DRB_Catchments.csv",
>>>>>>> 72d98c1e
            "column": "Total_CU_WD_Ratio",
            "index_col": "node",
            "index": "link_delDRCanal"
        },
        "prev_flow_catchmentWithdrawal_delDRCanal": {
            "type": "flow",
            "node": "catchmentWithdrawal_delDRCanal"
        },
        "max_flow_catchmentConsumption_delDRCanal": {
            "type": "aggregated",
            "agg_func": "product",
            "parameters": [
                "catchmentConsumptionRatio_delDRCanal",
                "prev_flow_catchmentWithdrawal_delDRCanal"
            ]
        },
        "flow_01463620": {
            "type": "dataframe",
<<<<<<< HEAD
            "url": "/home/fs02/pmr82_0001/ms3654/Research/Pywr-DRB/Pywr-DRB/input_data/catchment_inflow_nhmv10_withObsScaled.csv",
=======
            "url": "/home/fs02/pmr82_0001/tja73/Research/DRB/Pywr-DRB/Pywr-DRB/input_data/catchment_inflow_nhmv10_withObsScaled.csv",
>>>>>>> 72d98c1e
            "column": "01463620",
            "index_col": "datetime",
            "parse_dates": true
        },
        "max_flow_catchmentWithdrawal_01463620": {
            "type": "constant",
<<<<<<< HEAD
            "url": "/home/fs02/pmr82_0001/ms3654/Research/Pywr-DRB/Pywr-DRB/input_data/sw_avg_wateruse_Pywr-DRB_Catchments.csv",
=======
            "url": "/home/fs02/pmr82_0001/tja73/Research/DRB/Pywr-DRB/Pywr-DRB/input_data/sw_avg_wateruse_Pywr-DRB_Catchments.csv",
>>>>>>> 72d98c1e
            "column": "Total_WD_MGD",
            "index_col": "node",
            "index": "link_01463620"
        },
        "catchmentConsumptionRatio_01463620": {
            "type": "constant",
<<<<<<< HEAD
            "url": "/home/fs02/pmr82_0001/ms3654/Research/Pywr-DRB/Pywr-DRB/input_data/sw_avg_wateruse_Pywr-DRB_Catchments.csv",
=======
            "url": "/home/fs02/pmr82_0001/tja73/Research/DRB/Pywr-DRB/Pywr-DRB/input_data/sw_avg_wateruse_Pywr-DRB_Catchments.csv",
>>>>>>> 72d98c1e
            "column": "Total_CU_WD_Ratio",
            "index_col": "node",
            "index": "link_01463620"
        },
        "prev_flow_catchmentWithdrawal_01463620": {
            "type": "flow",
            "node": "catchmentWithdrawal_01463620"
        },
        "max_flow_catchmentConsumption_01463620": {
            "type": "aggregated",
            "agg_func": "product",
            "parameters": [
                "catchmentConsumptionRatio_01463620",
                "prev_flow_catchmentWithdrawal_01463620"
            ]
        },
        "flow_outletAssunpink": {
            "type": "dataframe",
<<<<<<< HEAD
            "url": "/home/fs02/pmr82_0001/ms3654/Research/Pywr-DRB/Pywr-DRB/input_data/catchment_inflow_nhmv10_withObsScaled.csv",
=======
            "url": "/home/fs02/pmr82_0001/tja73/Research/DRB/Pywr-DRB/Pywr-DRB/input_data/catchment_inflow_nhmv10_withObsScaled.csv",
>>>>>>> 72d98c1e
            "column": "outletAssunpink",
            "index_col": "datetime",
            "parse_dates": true
        },
        "max_flow_catchmentWithdrawal_outletAssunpink": {
            "type": "constant",
<<<<<<< HEAD
            "url": "/home/fs02/pmr82_0001/ms3654/Research/Pywr-DRB/Pywr-DRB/input_data/sw_avg_wateruse_Pywr-DRB_Catchments.csv",
=======
            "url": "/home/fs02/pmr82_0001/tja73/Research/DRB/Pywr-DRB/Pywr-DRB/input_data/sw_avg_wateruse_Pywr-DRB_Catchments.csv",
>>>>>>> 72d98c1e
            "column": "Total_WD_MGD",
            "index_col": "node",
            "index": "link_outletAssunpink"
        },
        "catchmentConsumptionRatio_outletAssunpink": {
            "type": "constant",
<<<<<<< HEAD
            "url": "/home/fs02/pmr82_0001/ms3654/Research/Pywr-DRB/Pywr-DRB/input_data/sw_avg_wateruse_Pywr-DRB_Catchments.csv",
=======
            "url": "/home/fs02/pmr82_0001/tja73/Research/DRB/Pywr-DRB/Pywr-DRB/input_data/sw_avg_wateruse_Pywr-DRB_Catchments.csv",
>>>>>>> 72d98c1e
            "column": "Total_CU_WD_Ratio",
            "index_col": "node",
            "index": "link_outletAssunpink"
        },
        "prev_flow_catchmentWithdrawal_outletAssunpink": {
            "type": "flow",
            "node": "catchmentWithdrawal_outletAssunpink"
        },
        "max_flow_catchmentConsumption_outletAssunpink": {
            "type": "aggregated",
            "agg_func": "product",
            "parameters": [
                "catchmentConsumptionRatio_outletAssunpink",
                "prev_flow_catchmentWithdrawal_outletAssunpink"
            ]
        },
        "flow_01470960": {
            "type": "dataframe",
<<<<<<< HEAD
            "url": "/home/fs02/pmr82_0001/ms3654/Research/Pywr-DRB/Pywr-DRB/input_data/catchment_inflow_nhmv10_withObsScaled.csv",
=======
            "url": "/home/fs02/pmr82_0001/tja73/Research/DRB/Pywr-DRB/Pywr-DRB/input_data/catchment_inflow_nhmv10_withObsScaled.csv",
>>>>>>> 72d98c1e
            "column": "01470960",
            "index_col": "datetime",
            "parse_dates": true
        },
        "max_flow_catchmentWithdrawal_01470960": {
            "type": "constant",
<<<<<<< HEAD
            "url": "/home/fs02/pmr82_0001/ms3654/Research/Pywr-DRB/Pywr-DRB/input_data/sw_avg_wateruse_Pywr-DRB_Catchments.csv",
=======
            "url": "/home/fs02/pmr82_0001/tja73/Research/DRB/Pywr-DRB/Pywr-DRB/input_data/sw_avg_wateruse_Pywr-DRB_Catchments.csv",
>>>>>>> 72d98c1e
            "column": "Total_WD_MGD",
            "index_col": "node",
            "index": "link_01470960"
        },
        "catchmentConsumptionRatio_01470960": {
            "type": "constant",
<<<<<<< HEAD
            "url": "/home/fs02/pmr82_0001/ms3654/Research/Pywr-DRB/Pywr-DRB/input_data/sw_avg_wateruse_Pywr-DRB_Catchments.csv",
=======
            "url": "/home/fs02/pmr82_0001/tja73/Research/DRB/Pywr-DRB/Pywr-DRB/input_data/sw_avg_wateruse_Pywr-DRB_Catchments.csv",
>>>>>>> 72d98c1e
            "column": "Total_CU_WD_Ratio",
            "index_col": "node",
            "index": "link_01470960"
        },
        "prev_flow_catchmentWithdrawal_01470960": {
            "type": "flow",
            "node": "catchmentWithdrawal_01470960"
        },
        "max_flow_catchmentConsumption_01470960": {
            "type": "aggregated",
            "agg_func": "product",
            "parameters": [
                "catchmentConsumptionRatio_01470960",
                "prev_flow_catchmentWithdrawal_01470960"
            ]
        },
        "flow_outletSchuylkill": {
            "type": "dataframe",
<<<<<<< HEAD
            "url": "/home/fs02/pmr82_0001/ms3654/Research/Pywr-DRB/Pywr-DRB/input_data/catchment_inflow_nhmv10_withObsScaled.csv",
=======
            "url": "/home/fs02/pmr82_0001/tja73/Research/DRB/Pywr-DRB/Pywr-DRB/input_data/catchment_inflow_nhmv10_withObsScaled.csv",
>>>>>>> 72d98c1e
            "column": "outletSchuylkill",
            "index_col": "datetime",
            "parse_dates": true
        },
        "max_flow_catchmentWithdrawal_outletSchuylkill": {
            "type": "constant",
<<<<<<< HEAD
            "url": "/home/fs02/pmr82_0001/ms3654/Research/Pywr-DRB/Pywr-DRB/input_data/sw_avg_wateruse_Pywr-DRB_Catchments.csv",
=======
            "url": "/home/fs02/pmr82_0001/tja73/Research/DRB/Pywr-DRB/Pywr-DRB/input_data/sw_avg_wateruse_Pywr-DRB_Catchments.csv",
>>>>>>> 72d98c1e
            "column": "Total_WD_MGD",
            "index_col": "node",
            "index": "link_outletSchuylkill"
        },
        "catchmentConsumptionRatio_outletSchuylkill": {
            "type": "constant",
<<<<<<< HEAD
            "url": "/home/fs02/pmr82_0001/ms3654/Research/Pywr-DRB/Pywr-DRB/input_data/sw_avg_wateruse_Pywr-DRB_Catchments.csv",
=======
            "url": "/home/fs02/pmr82_0001/tja73/Research/DRB/Pywr-DRB/Pywr-DRB/input_data/sw_avg_wateruse_Pywr-DRB_Catchments.csv",
>>>>>>> 72d98c1e
            "column": "Total_CU_WD_Ratio",
            "index_col": "node",
            "index": "link_outletSchuylkill"
        },
        "prev_flow_catchmentWithdrawal_outletSchuylkill": {
            "type": "flow",
            "node": "catchmentWithdrawal_outletSchuylkill"
        },
        "max_flow_catchmentConsumption_outletSchuylkill": {
            "type": "aggregated",
            "agg_func": "product",
            "parameters": [
                "catchmentConsumptionRatio_outletSchuylkill",
                "prev_flow_catchmentWithdrawal_outletSchuylkill"
            ]
        },
        "flow_factor": {
            "type": "constantscenario",
            "scenario": "inflow",
            "values": [
                1.0
            ]
        },
        "demand_nyc": {
            "type": "dataframe",
<<<<<<< HEAD
            "url": "/home/fs02/pmr82_0001/ms3654/Research/Pywr-DRB/Pywr-DRB/input_data/deliveryNYC_ODRM_extrapolated.csv",
=======
            "url": "/home/fs02/pmr82_0001/tja73/Research/DRB/Pywr-DRB/Pywr-DRB/input_data/deliveryNYC_ODRM_extrapolated.csv",
>>>>>>> 72d98c1e
            "column": "aggregate",
            "index_col": "datetime",
            "parse_dates": true
        },
        "demand_nj": {
            "type": "dataframe",
<<<<<<< HEAD
            "url": "/home/fs02/pmr82_0001/ms3654/Research/Pywr-DRB/Pywr-DRB/input_data/deliveryNJ_DRCanal_extrapolated.csv",
=======
            "url": "/home/fs02/pmr82_0001/tja73/Research/DRB/Pywr-DRB/Pywr-DRB/input_data/deliveryNJ_DRCanal_extrapolated.csv",
>>>>>>> 72d98c1e
            "index_col": "datetime",
            "parse_dates": true
        },
        "level1b": {
            "type": "dailyprofile",
            "url": "drb_model_dailyProfiles.csv",
            "index_col": "profile",
            "index": "level1b"
        },
        "level1c": {
            "type": "dailyprofile",
            "url": "drb_model_dailyProfiles.csv",
            "index_col": "profile",
            "index": "level1c"
        },
        "level2": {
            "type": "dailyprofile",
            "url": "drb_model_dailyProfiles.csv",
            "index_col": "profile",
            "index": "level2"
        },
        "level3": {
            "type": "dailyprofile",
            "url": "drb_model_dailyProfiles.csv",
            "index_col": "profile",
            "index": "level3"
        },
        "level4": {
            "type": "dailyprofile",
            "url": "drb_model_dailyProfiles.csv",
            "index_col": "profile",
            "index": "level4"
        },
        "level5": {
            "type": "dailyprofile",
            "url": "drb_model_dailyProfiles.csv",
            "index_col": "profile",
            "index": "level5"
        },
        "drought_level_agg_nyc": {
            "type": "controlcurveindex",
            "storage_node": "reservoir_agg_nyc",
            "control_curves": [
                "level1b",
                "level1c",
                "level2",
                "level3",
                "level4",
                "level5"
            ]
        },
        "level1a_factor_delivery_nyc": {
            "type": "constant",
            "url": "drb_model_constants.csv",
            "column": "value",
            "index_col": "parameter",
            "index": "level1a_factor_delivery_nyc"
        },
        "level1b_factor_delivery_nyc": {
            "type": "constant",
            "url": "drb_model_constants.csv",
            "column": "value",
            "index_col": "parameter",
            "index": "level1b_factor_delivery_nyc"
        },
        "level1c_factor_delivery_nyc": {
            "type": "constant",
            "url": "drb_model_constants.csv",
            "column": "value",
            "index_col": "parameter",
            "index": "level1c_factor_delivery_nyc"
        },
        "level2_factor_delivery_nyc": {
            "type": "constant",
            "url": "drb_model_constants.csv",
            "column": "value",
            "index_col": "parameter",
            "index": "level2_factor_delivery_nyc"
        },
        "level3_factor_delivery_nyc": {
            "type": "constant",
            "url": "drb_model_constants.csv",
            "column": "value",
            "index_col": "parameter",
            "index": "level3_factor_delivery_nyc"
        },
        "level4_factor_delivery_nyc": {
            "type": "constant",
            "url": "drb_model_constants.csv",
            "column": "value",
            "index_col": "parameter",
            "index": "level4_factor_delivery_nyc"
        },
        "level5_factor_delivery_nyc": {
            "type": "constant",
            "url": "drb_model_constants.csv",
            "column": "value",
            "index_col": "parameter",
            "index": "level5_factor_delivery_nyc"
        },
        "level1a_factor_delivery_nj": {
            "type": "constant",
            "url": "drb_model_constants.csv",
            "column": "value",
            "index_col": "parameter",
            "index": "level1a_factor_delivery_nj"
        },
        "level1b_factor_delivery_nj": {
            "type": "constant",
            "url": "drb_model_constants.csv",
            "column": "value",
            "index_col": "parameter",
            "index": "level1b_factor_delivery_nj"
        },
        "level1c_factor_delivery_nj": {
            "type": "constant",
            "url": "drb_model_constants.csv",
            "column": "value",
            "index_col": "parameter",
            "index": "level1c_factor_delivery_nj"
        },
        "level2_factor_delivery_nj": {
            "type": "constant",
            "url": "drb_model_constants.csv",
            "column": "value",
            "index_col": "parameter",
            "index": "level2_factor_delivery_nj"
        },
        "level3_factor_delivery_nj": {
            "type": "constant",
            "url": "drb_model_constants.csv",
            "column": "value",
            "index_col": "parameter",
            "index": "level3_factor_delivery_nj"
        },
        "level4_factor_delivery_nj": {
            "type": "constant",
            "url": "drb_model_constants.csv",
            "column": "value",
            "index_col": "parameter",
            "index": "level4_factor_delivery_nj"
        },
        "level5_factor_delivery_nj": {
            "type": "constant",
            "url": "drb_model_constants.csv",
            "column": "value",
            "index_col": "parameter",
            "index": "level5_factor_delivery_nj"
        },
        "drought_factor_delivery_nyc": {
            "type": "indexedarray",
            "index_parameter": "drought_level_agg_nyc",
            "params": [
                "level1a_factor_delivery_nyc",
                "level1b_factor_delivery_nyc",
                "level1c_factor_delivery_nyc",
                "level2_factor_delivery_nyc",
                "level3_factor_delivery_nyc",
                "level4_factor_delivery_nyc",
                "level5_factor_delivery_nyc"
            ]
        },
        "drought_factor_delivery_nj": {
            "type": "indexedarray",
            "index_parameter": "drought_level_agg_nyc",
            "params": [
                "level1a_factor_delivery_nj",
                "level1b_factor_delivery_nj",
                "level1c_factor_delivery_nj",
                "level2_factor_delivery_nj",
                "level3_factor_delivery_nj",
                "level4_factor_delivery_nj",
                "level5_factor_delivery_nj"
            ]
        },
        "drought_level_cannonsville": {
            "type": "controlcurveindex",
            "storage_node": "reservoir_cannonsville",
            "control_curves": [
                "level1b",
                "level1c",
                "level2",
                "level3",
                "level4",
                "level5"
            ]
        },
        "drought_level_pepacton": {
            "type": "controlcurveindex",
            "storage_node": "reservoir_pepacton",
            "control_curves": [
                "level1b",
                "level1c",
                "level2",
                "level3",
                "level4",
                "level5"
            ]
        },
        "drought_level_neversink": {
            "type": "controlcurveindex",
            "storage_node": "reservoir_neversink",
            "control_curves": [
                "level1b",
                "level1c",
                "level2",
                "level3",
                "level4",
                "level5"
            ]
        },
        "max_flow_baseline_delivery_nyc": {
            "type": "constant",
            "url": "drb_model_constants.csv",
            "column": "value",
            "index_col": "parameter",
            "index": "max_flow_baseline_delivery_nyc"
        },
        "max_flow_baseline_daily_delivery_nj": {
            "type": "constant",
            "url": "drb_model_constants.csv",
            "column": "value",
            "index_col": "parameter",
            "index": "max_flow_baseline_daily_delivery_nj"
        },
        "max_flow_baseline_monthlyAvg_delivery_nj": {
            "type": "constant",
            "url": "drb_model_constants.csv",
            "column": "value",
            "index_col": "parameter",
            "index": "max_flow_baseline_monthlyAvg_delivery_nj"
        },
        "max_flow_drought_delivery_nyc": {
            "type": "aggregated",
            "agg_func": "product",
            "parameters": [
                "max_flow_baseline_delivery_nyc",
                "drought_factor_delivery_nyc"
            ]
        },
        "max_flow_ffmp_delivery_nyc": {
            "type": "FfmpNycRunningAvg",
            "node": "delivery_nyc",
            "max_avg_delivery": "max_flow_baseline_delivery_nyc"
        },
        "max_flow_delivery_nyc": {
            "type": "aggregated",
            "agg_func": "min",
            "parameters": [
                "demand_nyc",
                "max_flow_drought_delivery_nyc",
                "max_flow_ffmp_delivery_nyc"
            ]
        },
        "max_flow_ffmp_delivery_nj": {
            "type": "FfmpNjRunningAvg",
            "node": "delivery_nj",
            "max_avg_delivery": "max_flow_baseline_monthlyAvg_delivery_nj",
            "max_daily_delivery": "max_flow_baseline_daily_delivery_nj",
            "drought_factor": "drought_factor_delivery_nj"
        },
        "max_flow_delivery_nj": {
            "type": "aggregated",
            "agg_func": "min",
            "parameters": [
                "demand_nj",
                "max_flow_ffmp_delivery_nj"
            ]
        },
        "mrf_baseline_cannonsville": {
            "type": "constant",
            "url": "drb_model_constants.csv",
            "column": "value",
            "index_col": "parameter",
            "index": "mrf_baseline_cannonsville"
        },
        "mrf_baseline_pepacton": {
            "type": "constant",
            "url": "drb_model_constants.csv",
            "column": "value",
            "index_col": "parameter",
            "index": "mrf_baseline_pepacton"
        },
        "mrf_baseline_neversink": {
            "type": "constant",
            "url": "drb_model_constants.csv",
            "column": "value",
            "index_col": "parameter",
            "index": "mrf_baseline_neversink"
        },
        "mrf_drought_factor_agg_cannonsville": {
            "type": "indexedarray",
            "index_parameter": "drought_level_agg_nyc",
            "params": [
                "level1a_factor_mrf_cannonsville",
                "level1b_factor_mrf_cannonsville",
                "level1c_factor_mrf_cannonsville",
                "level2_factor_mrf_cannonsville",
                "level3_factor_mrf_cannonsville",
                "level4_factor_mrf_cannonsville",
                "level5_factor_mrf_cannonsville"
            ]
        },
        "mrf_drought_factor_agg_pepacton": {
            "type": "indexedarray",
            "index_parameter": "drought_level_agg_nyc",
            "params": [
                "level1a_factor_mrf_pepacton",
                "level1b_factor_mrf_pepacton",
                "level1c_factor_mrf_pepacton",
                "level2_factor_mrf_pepacton",
                "level3_factor_mrf_pepacton",
                "level4_factor_mrf_pepacton",
                "level5_factor_mrf_pepacton"
            ]
        },
        "mrf_drought_factor_agg_neversink": {
            "type": "indexedarray",
            "index_parameter": "drought_level_agg_nyc",
            "params": [
                "level1a_factor_mrf_neversink",
                "level1b_factor_mrf_neversink",
                "level1c_factor_mrf_neversink",
                "level2_factor_mrf_neversink",
                "level3_factor_mrf_neversink",
                "level4_factor_mrf_neversink",
                "level5_factor_mrf_neversink"
            ]
        },
        "level1a_factor_mrf_cannonsville": {
            "type": "dailyprofile",
            "url": "drb_model_dailyProfiles.csv",
            "index_col": "profile",
            "index": "level1a_factor_mrf_cannonsville"
        },
        "level1b_factor_mrf_cannonsville": {
            "type": "dailyprofile",
            "url": "drb_model_dailyProfiles.csv",
            "index_col": "profile",
            "index": "level1b_factor_mrf_cannonsville"
        },
        "level1c_factor_mrf_cannonsville": {
            "type": "dailyprofile",
            "url": "drb_model_dailyProfiles.csv",
            "index_col": "profile",
            "index": "level1c_factor_mrf_cannonsville"
        },
        "level2_factor_mrf_cannonsville": {
            "type": "dailyprofile",
            "url": "drb_model_dailyProfiles.csv",
            "index_col": "profile",
            "index": "level2_factor_mrf_cannonsville"
        },
        "level3_factor_mrf_cannonsville": {
            "type": "dailyprofile",
            "url": "drb_model_dailyProfiles.csv",
            "index_col": "profile",
            "index": "level3_factor_mrf_cannonsville"
        },
        "level4_factor_mrf_cannonsville": {
            "type": "dailyprofile",
            "url": "drb_model_dailyProfiles.csv",
            "index_col": "profile",
            "index": "level4_factor_mrf_cannonsville"
        },
        "level5_factor_mrf_cannonsville": {
            "type": "dailyprofile",
            "url": "drb_model_dailyProfiles.csv",
            "index_col": "profile",
            "index": "level5_factor_mrf_cannonsville"
        },
        "level1a_factor_mrf_pepacton": {
            "type": "dailyprofile",
            "url": "drb_model_dailyProfiles.csv",
            "index_col": "profile",
            "index": "level1a_factor_mrf_pepacton"
        },
        "level1b_factor_mrf_pepacton": {
            "type": "dailyprofile",
            "url": "drb_model_dailyProfiles.csv",
            "index_col": "profile",
            "index": "level1b_factor_mrf_pepacton"
        },
        "level1c_factor_mrf_pepacton": {
            "type": "dailyprofile",
            "url": "drb_model_dailyProfiles.csv",
            "index_col": "profile",
            "index": "level1c_factor_mrf_pepacton"
        },
        "level2_factor_mrf_pepacton": {
            "type": "dailyprofile",
            "url": "drb_model_dailyProfiles.csv",
            "index_col": "profile",
            "index": "level2_factor_mrf_pepacton"
        },
        "level3_factor_mrf_pepacton": {
            "type": "dailyprofile",
            "url": "drb_model_dailyProfiles.csv",
            "index_col": "profile",
            "index": "level3_factor_mrf_pepacton"
        },
        "level4_factor_mrf_pepacton": {
            "type": "dailyprofile",
            "url": "drb_model_dailyProfiles.csv",
            "index_col": "profile",
            "index": "level4_factor_mrf_pepacton"
        },
        "level5_factor_mrf_pepacton": {
            "type": "dailyprofile",
            "url": "drb_model_dailyProfiles.csv",
            "index_col": "profile",
            "index": "level5_factor_mrf_pepacton"
        },
        "level1a_factor_mrf_neversink": {
            "type": "dailyprofile",
            "url": "drb_model_dailyProfiles.csv",
            "index_col": "profile",
            "index": "level1a_factor_mrf_neversink"
        },
        "level1b_factor_mrf_neversink": {
            "type": "dailyprofile",
            "url": "drb_model_dailyProfiles.csv",
            "index_col": "profile",
            "index": "level1b_factor_mrf_neversink"
        },
        "level1c_factor_mrf_neversink": {
            "type": "dailyprofile",
            "url": "drb_model_dailyProfiles.csv",
            "index_col": "profile",
            "index": "level1c_factor_mrf_neversink"
        },
        "level2_factor_mrf_neversink": {
            "type": "dailyprofile",
            "url": "drb_model_dailyProfiles.csv",
            "index_col": "profile",
            "index": "level2_factor_mrf_neversink"
        },
        "level3_factor_mrf_neversink": {
            "type": "dailyprofile",
            "url": "drb_model_dailyProfiles.csv",
            "index_col": "profile",
            "index": "level3_factor_mrf_neversink"
        },
        "level4_factor_mrf_neversink": {
            "type": "dailyprofile",
            "url": "drb_model_dailyProfiles.csv",
            "index_col": "profile",
            "index": "level4_factor_mrf_neversink"
        },
        "level5_factor_mrf_neversink": {
            "type": "dailyprofile",
            "url": "drb_model_dailyProfiles.csv",
            "index_col": "profile",
            "index": "level5_factor_mrf_neversink"
        },
        "mrf_drought_factor_individual_cannonsville": {
            "type": "indexedarray",
            "index_parameter": "drought_level_cannonsville",
            "params": [
                "level1a_factor_mrf_cannonsville",
                "level1b_factor_mrf_cannonsville",
                "level1c_factor_mrf_cannonsville",
                "level2_factor_mrf_cannonsville",
                "level3_factor_mrf_cannonsville",
                "level4_factor_mrf_cannonsville",
                "level5_factor_mrf_cannonsville"
            ]
        },
        "mrf_drought_factor_individual_pepacton": {
            "type": "indexedarray",
            "index_parameter": "drought_level_pepacton",
            "params": [
                "level1a_factor_mrf_pepacton",
                "level1b_factor_mrf_pepacton",
                "level1c_factor_mrf_pepacton",
                "level2_factor_mrf_pepacton",
                "level3_factor_mrf_pepacton",
                "level4_factor_mrf_pepacton",
                "level5_factor_mrf_pepacton"
            ]
        },
        "mrf_drought_factor_individual_neversink": {
            "type": "indexedarray",
            "index_parameter": "drought_level_neversink",
            "params": [
                "level1a_factor_mrf_neversink",
                "level1b_factor_mrf_neversink",
                "level1c_factor_mrf_neversink",
                "level2_factor_mrf_neversink",
                "level3_factor_mrf_neversink",
                "level4_factor_mrf_neversink",
                "level5_factor_mrf_neversink"
            ]
        },
        "mrf_drought_factor_combined_final_cannonsville": {
            "type": "NYCCombinedReleaseFactor",
            "node": "reservoir_cannonsville"
        },
        "mrf_drought_factor_combined_final_pepacton": {
            "type": "NYCCombinedReleaseFactor",
            "node": "reservoir_pepacton"
        },
        "mrf_drought_factor_combined_final_neversink": {
            "type": "NYCCombinedReleaseFactor",
            "node": "reservoir_neversink"
        },
        "mrf_target_individual_cannonsville": {
            "type": "aggregated",
            "agg_func": "product",
            "parameters": [
                "mrf_baseline_cannonsville",
                "mrf_drought_factor_combined_final_cannonsville"
            ]
        },
        "mrf_target_individual_pepacton": {
            "type": "aggregated",
            "agg_func": "product",
            "parameters": [
                "mrf_baseline_pepacton",
                "mrf_drought_factor_combined_final_pepacton"
            ]
        },
        "mrf_target_individual_neversink": {
            "type": "aggregated",
            "agg_func": "product",
            "parameters": [
                "mrf_baseline_neversink",
                "mrf_drought_factor_combined_final_neversink"
            ]
        },
        "mrf_target_individual_agg_nyc": {
            "type": "aggregated",
            "agg_func": "sum",
            "parameters": [
                "mrf_target_individual_cannonsville",
                "mrf_target_individual_pepacton",
                "mrf_target_individual_neversink"
            ]
        },
        "weekly_rolling_mean_flow_cannonsville": {
            "type": "RollingMeanFlowNode",
            "node": "reservoir_cannonsville",
            "timesteps": 7,
            "name": "flow_cannonsville",
            "initial_flow": 0
        },
        "flood_release_cannonsville": {
            "type": "NYCFloodRelease",
            "node": "reservoir_cannonsville"
        },
        "weekly_rolling_mean_flow_pepacton": {
            "type": "RollingMeanFlowNode",
            "node": "reservoir_pepacton",
            "timesteps": 7,
            "name": "flow_pepacton",
            "initial_flow": 0
        },
        "flood_release_pepacton": {
            "type": "NYCFloodRelease",
            "node": "reservoir_pepacton"
        },
        "weekly_rolling_mean_flow_neversink": {
            "type": "RollingMeanFlowNode",
            "node": "reservoir_neversink",
            "timesteps": 7,
            "name": "flow_neversink",
            "initial_flow": 0
        },
        "flood_release_neversink": {
            "type": "NYCFloodRelease",
            "node": "reservoir_neversink"
        },
        "flood_release_agg_nyc": {
            "type": "aggregated",
            "agg_func": "sum",
            "parameters": [
                "flood_release_cannonsville",
                "flood_release_pepacton",
                "flood_release_neversink"
            ]
        },
        "storage_cost_cannonsville": {
            "type": "interpolatedvolume",
            "values": [
                -100,
                -1
            ],
            "node": "reservoir_cannonsville",
            "volumes": [
                -1e-08,
                95700.00000001
            ]
        },
        "storage_cost_pepacton": {
            "type": "interpolatedvolume",
            "values": [
                -100,
                -1
            ],
            "node": "reservoir_pepacton",
            "volumes": [
                -1e-08,
                140200.00000001
            ]
        },
        "storage_cost_neversink": {
            "type": "interpolatedvolume",
            "values": [
                -100,
                -1
            ],
            "node": "reservoir_neversink",
            "volumes": [
                -1e-08,
                34900.00000001
            ]
        },
        "volume_cannonsville": {
            "type": "interpolatedvolume",
            "values": [
                -1e-08,
                1000000
            ],
            "node": "reservoir_cannonsville",
            "volumes": [
                -1e-08,
                1000000
            ]
        },
        "volume_pepacton": {
            "type": "interpolatedvolume",
            "values": [
                -1e-08,
                1000000
            ],
            "node": "reservoir_pepacton",
            "volumes": [
                -1e-08,
                1000000
            ]
        },
        "volume_neversink": {
            "type": "interpolatedvolume",
            "values": [
                -1e-08,
                1000000
            ],
            "node": "reservoir_neversink",
            "volumes": [
                -1e-08,
                1000000
            ]
        },
        "volume_agg_nyc": {
            "type": "interpolatedvolume",
            "values": [
                -1e-08,
                1000000
            ],
            "node": "reservoir_agg_nyc",
            "volumes": [
                -1e-08,
                1000000
            ]
        },
        "flow_agg_nyc": {
            "type": "aggregated",
            "agg_func": "sum",
            "parameters": [
                "flow_cannonsville",
                "flow_pepacton",
                "flow_neversink"
            ]
        },
        "max_volume_agg_nyc": {
            "type": "aggregated",
            "agg_func": "sum",
            "parameters": [
                "max_volume_cannonsville",
                "max_volume_pepacton",
                "max_volume_neversink"
            ]
        },
        "mrf_baseline_delMontague": {
            "type": "constant",
            "url": "drb_model_constants.csv",
            "column": "value",
            "index_col": "parameter",
            "index": "mrf_baseline_delMontague"
        },
        "mrf_baseline_delTrenton": {
            "type": "constant",
            "url": "drb_model_constants.csv",
            "column": "value",
            "index_col": "parameter",
            "index": "mrf_baseline_delTrenton"
        },
        "level1a_factor_mrf_delMontague": {
            "type": "monthlyprofile",
            "url": "drb_model_monthlyProfiles.csv",
            "index_col": "profile",
            "index": "level1a_factor_mrf_delMontague"
        },
        "level1b_factor_mrf_delMontague": {
            "type": "monthlyprofile",
            "url": "drb_model_monthlyProfiles.csv",
            "index_col": "profile",
            "index": "level1b_factor_mrf_delMontague"
        },
        "level1c_factor_mrf_delMontague": {
            "type": "monthlyprofile",
            "url": "drb_model_monthlyProfiles.csv",
            "index_col": "profile",
            "index": "level1c_factor_mrf_delMontague"
        },
        "level2_factor_mrf_delMontague": {
            "type": "monthlyprofile",
            "url": "drb_model_monthlyProfiles.csv",
            "index_col": "profile",
            "index": "level2_factor_mrf_delMontague"
        },
        "level3_factor_mrf_delMontague": {
            "type": "monthlyprofile",
            "url": "drb_model_monthlyProfiles.csv",
            "index_col": "profile",
            "index": "level3_factor_mrf_delMontague"
        },
        "level4_factor_mrf_delMontague": {
            "type": "monthlyprofile",
            "url": "drb_model_monthlyProfiles.csv",
            "index_col": "profile",
            "index": "level4_factor_mrf_delMontague"
        },
        "level5_factor_mrf_delMontague": {
            "type": "monthlyprofile",
            "url": "drb_model_monthlyProfiles.csv",
            "index_col": "profile",
            "index": "level5_factor_mrf_delMontague"
        },
        "level1a_factor_mrf_delTrenton": {
            "type": "monthlyprofile",
            "url": "drb_model_monthlyProfiles.csv",
            "index_col": "profile",
            "index": "level1a_factor_mrf_delTrenton"
        },
        "level1b_factor_mrf_delTrenton": {
            "type": "monthlyprofile",
            "url": "drb_model_monthlyProfiles.csv",
            "index_col": "profile",
            "index": "level1b_factor_mrf_delTrenton"
        },
        "level1c_factor_mrf_delTrenton": {
            "type": "monthlyprofile",
            "url": "drb_model_monthlyProfiles.csv",
            "index_col": "profile",
            "index": "level1c_factor_mrf_delTrenton"
        },
        "level2_factor_mrf_delTrenton": {
            "type": "monthlyprofile",
            "url": "drb_model_monthlyProfiles.csv",
            "index_col": "profile",
            "index": "level2_factor_mrf_delTrenton"
        },
        "level3_factor_mrf_delTrenton": {
            "type": "monthlyprofile",
            "url": "drb_model_monthlyProfiles.csv",
            "index_col": "profile",
            "index": "level3_factor_mrf_delTrenton"
        },
        "level4_factor_mrf_delTrenton": {
            "type": "monthlyprofile",
            "url": "drb_model_monthlyProfiles.csv",
            "index_col": "profile",
            "index": "level4_factor_mrf_delTrenton"
        },
        "level5_factor_mrf_delTrenton": {
            "type": "monthlyprofile",
            "url": "drb_model_monthlyProfiles.csv",
            "index_col": "profile",
            "index": "level5_factor_mrf_delTrenton"
        },
        "mrf_drought_factor_delMontague": {
            "type": "indexedarray",
            "index_parameter": "drought_level_agg_nyc",
            "params": [
                "level1a_factor_mrf_delMontague",
                "level1b_factor_mrf_delMontague",
                "level1c_factor_mrf_delMontague",
                "level2_factor_mrf_delMontague",
                "level3_factor_mrf_delMontague",
                "level4_factor_mrf_delMontague",
                "level5_factor_mrf_delMontague"
            ]
        },
        "mrf_drought_factor_delTrenton": {
            "type": "indexedarray",
            "index_parameter": "drought_level_agg_nyc",
            "params": [
                "level1a_factor_mrf_delTrenton",
                "level1b_factor_mrf_delTrenton",
                "level1c_factor_mrf_delTrenton",
                "level2_factor_mrf_delTrenton",
                "level3_factor_mrf_delTrenton",
                "level4_factor_mrf_delTrenton",
                "level5_factor_mrf_delTrenton"
            ]
        },
        "mrf_target_delMontague": {
            "type": "aggregated",
            "agg_func": "product",
            "parameters": [
                "mrf_baseline_delMontague",
                "mrf_drought_factor_delMontague"
            ]
        },
        "mrf_target_delTrenton": {
            "type": "aggregated",
            "agg_func": "product",
            "parameters": [
                "mrf_baseline_delTrenton",
                "mrf_drought_factor_delTrenton"
            ]
        },
        "predicted_nonnyc_gage_flow_delMontague_lag1": {
            "type": "dataframe",
<<<<<<< HEAD
            "url": "/home/fs02/pmr82_0001/ms3654/Research/Pywr-DRB/Pywr-DRB/input_data/predicted_inflows_diversions_nhmv10_withObsScaled.csv",
=======
            "url": "/home/fs02/pmr82_0001/tja73/Research/DRB/Pywr-DRB/Pywr-DRB/input_data/predicted_inflows_diversions_nhmv10_withObsScaled.csv",
>>>>>>> 72d98c1e
            "column": "delMontague_lag1_regression_disagg",
            "index_col": "datetime",
            "parse_dates": true
        },
        "predicted_nonnyc_gage_flow_delMontague_lag2": {
            "type": "dataframe",
<<<<<<< HEAD
            "url": "/home/fs02/pmr82_0001/ms3654/Research/Pywr-DRB/Pywr-DRB/input_data/predicted_inflows_diversions_nhmv10_withObsScaled.csv",
=======
            "url": "/home/fs02/pmr82_0001/tja73/Research/DRB/Pywr-DRB/Pywr-DRB/input_data/predicted_inflows_diversions_nhmv10_withObsScaled.csv",
>>>>>>> 72d98c1e
            "column": "delMontague_lag2_regression_disagg",
            "index_col": "datetime",
            "parse_dates": true
        },
        "predicted_nonnyc_gage_flow_delTrenton_lag1": {
            "type": "dataframe",
<<<<<<< HEAD
            "url": "/home/fs02/pmr82_0001/ms3654/Research/Pywr-DRB/Pywr-DRB/input_data/predicted_inflows_diversions_nhmv10_withObsScaled.csv",
=======
            "url": "/home/fs02/pmr82_0001/tja73/Research/DRB/Pywr-DRB/Pywr-DRB/input_data/predicted_inflows_diversions_nhmv10_withObsScaled.csv",
>>>>>>> 72d98c1e
            "column": "delTrenton_lag1_regression_disagg",
            "index_col": "datetime",
            "parse_dates": true
        },
        "predicted_nonnyc_gage_flow_delTrenton_lag2": {
            "type": "dataframe",
<<<<<<< HEAD
            "url": "/home/fs02/pmr82_0001/ms3654/Research/Pywr-DRB/Pywr-DRB/input_data/predicted_inflows_diversions_nhmv10_withObsScaled.csv",
=======
            "url": "/home/fs02/pmr82_0001/tja73/Research/DRB/Pywr-DRB/Pywr-DRB/input_data/predicted_inflows_diversions_nhmv10_withObsScaled.csv",
>>>>>>> 72d98c1e
            "column": "delTrenton_lag2_regression_disagg",
            "index_col": "datetime",
            "parse_dates": true
        },
        "predicted_nonnyc_gage_flow_delTrenton_lag3": {
            "type": "dataframe",
<<<<<<< HEAD
            "url": "/home/fs02/pmr82_0001/ms3654/Research/Pywr-DRB/Pywr-DRB/input_data/predicted_inflows_diversions_nhmv10_withObsScaled.csv",
=======
            "url": "/home/fs02/pmr82_0001/tja73/Research/DRB/Pywr-DRB/Pywr-DRB/input_data/predicted_inflows_diversions_nhmv10_withObsScaled.csv",
>>>>>>> 72d98c1e
            "column": "delTrenton_lag3_regression_disagg",
            "index_col": "datetime",
            "parse_dates": true
        },
        "predicted_nonnyc_gage_flow_delTrenton_lag4": {
            "type": "dataframe",
<<<<<<< HEAD
            "url": "/home/fs02/pmr82_0001/ms3654/Research/Pywr-DRB/Pywr-DRB/input_data/predicted_inflows_diversions_nhmv10_withObsScaled.csv",
=======
            "url": "/home/fs02/pmr82_0001/tja73/Research/DRB/Pywr-DRB/Pywr-DRB/input_data/predicted_inflows_diversions_nhmv10_withObsScaled.csv",
>>>>>>> 72d98c1e
            "column": "delTrenton_lag4_regression_disagg",
            "index_col": "datetime",
            "parse_dates": true
        },
        "predicted_demand_nj_lag1": {
            "type": "dataframe",
<<<<<<< HEAD
            "url": "/home/fs02/pmr82_0001/ms3654/Research/Pywr-DRB/Pywr-DRB/input_data/predicted_inflows_diversions_nhmv10_withObsScaled.csv",
=======
            "url": "/home/fs02/pmr82_0001/tja73/Research/DRB/Pywr-DRB/Pywr-DRB/input_data/predicted_inflows_diversions_nhmv10_withObsScaled.csv",
>>>>>>> 72d98c1e
            "column": "demand_nj_lag1_regression_disagg",
            "index_col": "datetime",
            "parse_dates": true
        },
        "predicted_demand_nj_lag2": {
            "type": "dataframe",
<<<<<<< HEAD
            "url": "/home/fs02/pmr82_0001/ms3654/Research/Pywr-DRB/Pywr-DRB/input_data/predicted_inflows_diversions_nhmv10_withObsScaled.csv",
=======
            "url": "/home/fs02/pmr82_0001/tja73/Research/DRB/Pywr-DRB/Pywr-DRB/input_data/predicted_inflows_diversions_nhmv10_withObsScaled.csv",
>>>>>>> 72d98c1e
            "column": "demand_nj_lag2_regression_disagg",
            "index_col": "datetime",
            "parse_dates": true
        },
        "predicted_demand_nj_lag3": {
            "type": "dataframe",
<<<<<<< HEAD
            "url": "/home/fs02/pmr82_0001/ms3654/Research/Pywr-DRB/Pywr-DRB/input_data/predicted_inflows_diversions_nhmv10_withObsScaled.csv",
=======
            "url": "/home/fs02/pmr82_0001/tja73/Research/DRB/Pywr-DRB/Pywr-DRB/input_data/predicted_inflows_diversions_nhmv10_withObsScaled.csv",
>>>>>>> 72d98c1e
            "column": "demand_nj_lag3_regression_disagg",
            "index_col": "datetime",
            "parse_dates": true
        },
        "predicted_demand_nj_lag4": {
            "type": "dataframe",
<<<<<<< HEAD
            "url": "/home/fs02/pmr82_0001/ms3654/Research/Pywr-DRB/Pywr-DRB/input_data/predicted_inflows_diversions_nhmv10_withObsScaled.csv",
=======
            "url": "/home/fs02/pmr82_0001/tja73/Research/DRB/Pywr-DRB/Pywr-DRB/input_data/predicted_inflows_diversions_nhmv10_withObsScaled.csv",
>>>>>>> 72d98c1e
            "column": "demand_nj_lag4_regression_disagg",
            "index_col": "datetime",
            "parse_dates": true
        },
        "release_needed_mrf_montague_step1": {
            "type": "TotalReleaseNeededForDownstreamMRF",
            "mrf": "delMontague",
            "step": 1
        },
        "release_needed_mrf_trenton_step1": {
            "type": "TotalReleaseNeededForDownstreamMRF",
            "mrf": "delTrenton",
            "step": 1
        },
        "total_agg_mrf_montagueTrenton_step1": {
            "type": "aggregated",
            "agg_func": "sum",
            "parameters": [
                "release_needed_mrf_montague_step1",
                "release_needed_mrf_trenton_step1"
            ]
        },
        "max_mrf_trenton_step1_beltzvilleCombined": {
            "type": "LowerBasinMaxMRFContribution",
            "node": "reservoir_beltzvilleCombined",
            "step": 1
        },
        "max_mrf_trenton_step1_blueMarsh": {
            "type": "LowerBasinMaxMRFContribution",
            "node": "reservoir_blueMarsh",
            "step": 1
        },
        "max_mrf_trenton_step1_nockamixon": {
            "type": "LowerBasinMaxMRFContribution",
            "node": "reservoir_nockamixon",
            "step": 1
        },
        "lower_basin_agg_mrf_trenton_step1": {
            "type": "VolBalanceLowerBasinMRFAggregate",
            "step": 1
        },
        "mrf_montagueTrenton_cannonsville": {
            "type": "VolBalanceNYCDownstreamMRF_step1",
            "node": "reservoir_cannonsville"
        },
        "mrf_montagueTrenton_pepacton": {
            "type": "VolBalanceNYCDownstreamMRF_step1",
            "node": "reservoir_pepacton"
        },
        "outflow_cannonsville_rollmean1": {
            "type": "rollingmeanflownode",
            "node": "outflow_cannonsville",
            "days": 1
        },
        "spill_cannonsville_rollmean1": {
            "type": "rollingmeanflownode",
            "node": "spill_cannonsville",
            "days": 1
        },
        "release_cannonsville_lag1": {
            "type": "LaggedReservoirRelease",
            "node": "cannonsville",
            "lag": 1
        },
        "outflow_pepacton_rollmean1": {
            "type": "rollingmeanflownode",
            "node": "outflow_pepacton",
            "days": 1
        },
        "spill_pepacton_rollmean1": {
            "type": "rollingmeanflownode",
            "node": "spill_pepacton",
            "days": 1
        },
        "release_pepacton_lag1": {
            "type": "LaggedReservoirRelease",
            "node": "pepacton",
            "lag": 1
        },
        "release_needed_mrf_montague_step2": {
            "type": "TotalReleaseNeededForDownstreamMRF",
            "mrf": "delMontague",
            "step": 2
        },
        "release_needed_mrf_trenton_step2": {
            "type": "TotalReleaseNeededForDownstreamMRF",
            "mrf": "delTrenton",
            "step": 2
        },
        "total_agg_mrf_montagueTrenton_step2": {
            "type": "aggregated",
            "agg_func": "sum",
            "parameters": [
                "release_needed_mrf_montague_step2",
                "release_needed_mrf_trenton_step2"
            ]
        },
        "max_mrf_trenton_step2_beltzvilleCombined": {
            "type": "LowerBasinMaxMRFContribution",
            "node": "reservoir_beltzvilleCombined",
            "step": 2
        },
        "max_mrf_trenton_step2_blueMarsh": {
            "type": "LowerBasinMaxMRFContribution",
            "node": "reservoir_blueMarsh",
            "step": 2
        },
        "max_mrf_trenton_step2_nockamixon": {
            "type": "LowerBasinMaxMRFContribution",
            "node": "reservoir_nockamixon",
            "step": 2
        },
        "lower_basin_agg_mrf_trenton_step2": {
            "type": "VolBalanceLowerBasinMRFAggregate",
            "step": 2
        },
        "mrf_montagueTrenton_neversink": {
            "type": "VolBalanceNYCDownstreamMRF_step2"
        },
        "outflow_neversink_rollmean1": {
            "type": "rollingmeanflownode",
            "node": "outflow_neversink",
            "days": 1
        },
        "spill_neversink_rollmean1": {
            "type": "rollingmeanflownode",
            "node": "spill_neversink",
            "days": 1
        },
        "release_neversink_lag1": {
            "type": "LaggedReservoirRelease",
            "node": "neversink",
            "lag": 1
        },
        "outflow_cannonsville_rollmean2": {
            "type": "rollingmeanflownode",
            "node": "outflow_cannonsville",
            "days": 2
        },
        "spill_cannonsville_rollmean2": {
            "type": "rollingmeanflownode",
            "node": "spill_cannonsville",
            "days": 2
        },
        "release_cannonsville_lag2": {
            "type": "LaggedReservoirRelease",
            "node": "cannonsville",
            "lag": 2
        },
        "outflow_pepacton_rollmean2": {
            "type": "rollingmeanflownode",
            "node": "outflow_pepacton",
            "days": 2
        },
        "spill_pepacton_rollmean2": {
            "type": "rollingmeanflownode",
            "node": "spill_pepacton",
            "days": 2
        },
        "release_pepacton_lag2": {
            "type": "LaggedReservoirRelease",
            "node": "pepacton",
            "lag": 2
        },
        "release_needed_mrf_trenton_step3": {
            "type": "TotalReleaseNeededForDownstreamMRF",
            "mrf": "delTrenton",
            "step": 3
        },
        "max_mrf_trenton_step3_beltzvilleCombined": {
            "type": "LowerBasinMaxMRFContribution",
            "node": "reservoir_beltzvilleCombined",
            "step": 3
        },
        "max_mrf_trenton_step3_blueMarsh": {
            "type": "LowerBasinMaxMRFContribution",
            "node": "reservoir_blueMarsh",
            "step": 3
        },
        "max_mrf_trenton_step3_nockamixon": {
            "type": "LowerBasinMaxMRFContribution",
            "node": "reservoir_nockamixon",
            "step": 3
        },
        "lower_basin_agg_mrf_trenton_step3": {
            "type": "VolBalanceLowerBasinMRFAggregate",
            "step": 3
        },
        "mrf_trenton_beltzvilleCombined": {
            "type": "VolBalanceLowerBasinMRFIndividual",
            "node": "reservoir_beltzvilleCombined",
            "step": 3
        },
        "mrf_trenton_blueMarsh": {
            "type": "VolBalanceLowerBasinMRFIndividual",
            "node": "reservoir_blueMarsh",
            "step": 3
        },
        "outflow_beltzvilleCombined_rollmean1": {
            "type": "rollingmeanflownode",
            "node": "outflow_beltzvilleCombined",
            "days": 1
        },
        "spill_beltzvilleCombined_rollmean1": {
            "type": "rollingmeanflownode",
            "node": "spill_beltzvilleCombined",
            "days": 1
        },
        "release_beltzvilleCombined_lag1": {
            "type": "LaggedReservoirRelease",
            "node": "beltzvilleCombined",
            "lag": 1
        },
        "outflow_blueMarsh_rollmean1": {
            "type": "rollingmeanflownode",
            "node": "outflow_blueMarsh",
            "days": 1
        },
        "spill_blueMarsh_rollmean1": {
            "type": "rollingmeanflownode",
            "node": "spill_blueMarsh",
            "days": 1
        },
        "release_blueMarsh_lag1": {
            "type": "LaggedReservoirRelease",
            "node": "blueMarsh",
            "lag": 1
        },
        "outflow_neversink_rollmean2": {
            "type": "rollingmeanflownode",
            "node": "outflow_neversink",
            "days": 2
        },
        "spill_neversink_rollmean2": {
            "type": "rollingmeanflownode",
            "node": "spill_neversink",
            "days": 2
        },
        "release_neversink_lag2": {
            "type": "LaggedReservoirRelease",
            "node": "neversink",
            "lag": 2
        },
        "outflow_cannonsville_rollmean3": {
            "type": "rollingmeanflownode",
            "node": "outflow_cannonsville",
            "days": 3
        },
        "spill_cannonsville_rollmean3": {
            "type": "rollingmeanflownode",
            "node": "spill_cannonsville",
            "days": 3
        },
        "release_cannonsville_lag3": {
            "type": "LaggedReservoirRelease",
            "node": "cannonsville",
            "lag": 3
        },
        "outflow_pepacton_rollmean3": {
            "type": "rollingmeanflownode",
            "node": "outflow_pepacton",
            "days": 3
        },
        "spill_pepacton_rollmean3": {
            "type": "rollingmeanflownode",
            "node": "spill_pepacton",
            "days": 3
        },
        "release_pepacton_lag3": {
            "type": "LaggedReservoirRelease",
            "node": "pepacton",
            "lag": 3
        },
        "release_needed_mrf_trenton_step4": {
            "type": "TotalReleaseNeededForDownstreamMRF",
            "mrf": "delTrenton",
            "step": 4
        },
        "max_mrf_trenton_step4_beltzvilleCombined": {
            "type": "LowerBasinMaxMRFContribution",
            "node": "reservoir_beltzvilleCombined",
            "step": 4
        },
        "max_mrf_trenton_step4_blueMarsh": {
            "type": "LowerBasinMaxMRFContribution",
            "node": "reservoir_blueMarsh",
            "step": 4
        },
        "max_mrf_trenton_step4_nockamixon": {
            "type": "LowerBasinMaxMRFContribution",
            "node": "reservoir_nockamixon",
            "step": 4
        },
        "lower_basin_agg_mrf_trenton_step4": {
            "type": "VolBalanceLowerBasinMRFAggregate",
            "step": 4
        },
        "mrf_trenton_nockamixon": {
            "type": "VolBalanceLowerBasinMRFIndividual",
            "node": "reservoir_nockamixon",
            "step": 4
        },
        "downstream_release_target_cannonsville": {
            "type": "aggregated",
            "agg_func": "sum",
            "parameters": [
                "mrf_target_individual_cannonsville",
                "flood_release_cannonsville",
                "mrf_montagueTrenton_cannonsville"
            ]
        },
        "downstream_release_target_pepacton": {
            "type": "aggregated",
            "agg_func": "sum",
            "parameters": [
                "mrf_target_individual_pepacton",
                "flood_release_pepacton",
                "mrf_montagueTrenton_pepacton"
            ]
        },
        "downstream_release_target_neversink": {
            "type": "aggregated",
            "agg_func": "sum",
            "parameters": [
                "mrf_target_individual_neversink",
                "flood_release_neversink",
                "mrf_montagueTrenton_neversink"
            ]
        },
        "downstream_release_target_beltzvilleCombined": {
            "type": "aggregated",
            "agg_func": "sum",
            "parameters": [
                "mrf_trenton_beltzvilleCombined",
                "starfit_release_beltzvilleCombined"
            ]
        },
        "downstream_release_target_blueMarsh": {
            "type": "aggregated",
            "agg_func": "sum",
            "parameters": [
                "mrf_trenton_blueMarsh",
                "starfit_release_blueMarsh"
            ]
        },
        "downstream_release_target_nockamixon": {
            "type": "aggregated",
            "agg_func": "sum",
            "parameters": [
                "mrf_trenton_nockamixon",
                "starfit_release_nockamixon"
            ]
        },
        "hist_max_flow_delivery_nyc_cannonsville": {
            "type": "constant",
            "value": 497.7041574232482
        },
        "max_flow_delivery_nyc_cannonsville": {
            "type": "VolBalanceNYCDemand",
            "node": "reservoir_cannonsville"
        },
        "hist_max_flow_delivery_nyc_pepacton": {
            "type": "constant",
            "value": 673.5996026170066
        },
        "max_flow_delivery_nyc_pepacton": {
            "type": "VolBalanceNYCDemand",
            "node": "reservoir_pepacton"
        },
        "hist_max_flow_delivery_nyc_neversink": {
            "type": "constant",
            "value": 514.6940583794635
        },
        "max_flow_delivery_nyc_neversink": {
            "type": "VolBalanceNYCDemand",
            "node": "reservoir_neversink"
        }
    }
}<|MERGE_RESOLUTION|>--- conflicted
+++ resolved
@@ -13,6 +13,7 @@
         {
             "name": "inflow",
             "size": 1
+            "size": 1
         }
     ],
     "nodes": [
@@ -1947,33 +1948,21 @@
         },
         "flow_cannonsville": {
             "type": "dataframe",
-<<<<<<< HEAD
             "url": "/home/fs02/pmr82_0001/ms3654/Research/Pywr-DRB/Pywr-DRB/input_data/catchment_inflow_nhmv10_withObsScaled.csv",
-=======
-            "url": "/home/fs02/pmr82_0001/tja73/Research/DRB/Pywr-DRB/Pywr-DRB/input_data/catchment_inflow_nhmv10_withObsScaled.csv",
->>>>>>> 72d98c1e
             "column": "cannonsville",
             "index_col": "datetime",
             "parse_dates": true
         },
         "max_flow_catchmentWithdrawal_cannonsville": {
             "type": "constant",
-<<<<<<< HEAD
-            "url": "/home/fs02/pmr82_0001/ms3654/Research/Pywr-DRB/Pywr-DRB/input_data/sw_avg_wateruse_Pywr-DRB_Catchments.csv",
-=======
-            "url": "/home/fs02/pmr82_0001/tja73/Research/DRB/Pywr-DRB/Pywr-DRB/input_data/sw_avg_wateruse_Pywr-DRB_Catchments.csv",
->>>>>>> 72d98c1e
+            "url": "/home/fs02/pmr82_0001/ms3654/Research/Pywr-DRB/Pywr-DRB/input_data/sw_avg_wateruse_Pywr-DRB_Catchments.csv",
             "column": "Total_WD_MGD",
             "index_col": "node",
             "index": "reservoir_cannonsville"
         },
         "catchmentConsumptionRatio_cannonsville": {
             "type": "constant",
-<<<<<<< HEAD
-            "url": "/home/fs02/pmr82_0001/ms3654/Research/Pywr-DRB/Pywr-DRB/input_data/sw_avg_wateruse_Pywr-DRB_Catchments.csv",
-=======
-            "url": "/home/fs02/pmr82_0001/tja73/Research/DRB/Pywr-DRB/Pywr-DRB/input_data/sw_avg_wateruse_Pywr-DRB_Catchments.csv",
->>>>>>> 72d98c1e
+            "url": "/home/fs02/pmr82_0001/ms3654/Research/Pywr-DRB/Pywr-DRB/input_data/sw_avg_wateruse_Pywr-DRB_Catchments.csv",
             "column": "Total_CU_WD_Ratio",
             "index_col": "node",
             "index": "reservoir_cannonsville"
@@ -2007,33 +1996,21 @@
         },
         "flow_pepacton": {
             "type": "dataframe",
-<<<<<<< HEAD
             "url": "/home/fs02/pmr82_0001/ms3654/Research/Pywr-DRB/Pywr-DRB/input_data/catchment_inflow_nhmv10_withObsScaled.csv",
-=======
-            "url": "/home/fs02/pmr82_0001/tja73/Research/DRB/Pywr-DRB/Pywr-DRB/input_data/catchment_inflow_nhmv10_withObsScaled.csv",
->>>>>>> 72d98c1e
             "column": "pepacton",
             "index_col": "datetime",
             "parse_dates": true
         },
         "max_flow_catchmentWithdrawal_pepacton": {
             "type": "constant",
-<<<<<<< HEAD
-            "url": "/home/fs02/pmr82_0001/ms3654/Research/Pywr-DRB/Pywr-DRB/input_data/sw_avg_wateruse_Pywr-DRB_Catchments.csv",
-=======
-            "url": "/home/fs02/pmr82_0001/tja73/Research/DRB/Pywr-DRB/Pywr-DRB/input_data/sw_avg_wateruse_Pywr-DRB_Catchments.csv",
->>>>>>> 72d98c1e
+            "url": "/home/fs02/pmr82_0001/ms3654/Research/Pywr-DRB/Pywr-DRB/input_data/sw_avg_wateruse_Pywr-DRB_Catchments.csv",
             "column": "Total_WD_MGD",
             "index_col": "node",
             "index": "reservoir_pepacton"
         },
         "catchmentConsumptionRatio_pepacton": {
             "type": "constant",
-<<<<<<< HEAD
-            "url": "/home/fs02/pmr82_0001/ms3654/Research/Pywr-DRB/Pywr-DRB/input_data/sw_avg_wateruse_Pywr-DRB_Catchments.csv",
-=======
-            "url": "/home/fs02/pmr82_0001/tja73/Research/DRB/Pywr-DRB/Pywr-DRB/input_data/sw_avg_wateruse_Pywr-DRB_Catchments.csv",
->>>>>>> 72d98c1e
+            "url": "/home/fs02/pmr82_0001/ms3654/Research/Pywr-DRB/Pywr-DRB/input_data/sw_avg_wateruse_Pywr-DRB_Catchments.csv",
             "column": "Total_CU_WD_Ratio",
             "index_col": "node",
             "index": "reservoir_pepacton"
@@ -2067,33 +2044,21 @@
         },
         "flow_neversink": {
             "type": "dataframe",
-<<<<<<< HEAD
             "url": "/home/fs02/pmr82_0001/ms3654/Research/Pywr-DRB/Pywr-DRB/input_data/catchment_inflow_nhmv10_withObsScaled.csv",
-=======
-            "url": "/home/fs02/pmr82_0001/tja73/Research/DRB/Pywr-DRB/Pywr-DRB/input_data/catchment_inflow_nhmv10_withObsScaled.csv",
->>>>>>> 72d98c1e
             "column": "neversink",
             "index_col": "datetime",
             "parse_dates": true
         },
         "max_flow_catchmentWithdrawal_neversink": {
             "type": "constant",
-<<<<<<< HEAD
-            "url": "/home/fs02/pmr82_0001/ms3654/Research/Pywr-DRB/Pywr-DRB/input_data/sw_avg_wateruse_Pywr-DRB_Catchments.csv",
-=======
-            "url": "/home/fs02/pmr82_0001/tja73/Research/DRB/Pywr-DRB/Pywr-DRB/input_data/sw_avg_wateruse_Pywr-DRB_Catchments.csv",
->>>>>>> 72d98c1e
+            "url": "/home/fs02/pmr82_0001/ms3654/Research/Pywr-DRB/Pywr-DRB/input_data/sw_avg_wateruse_Pywr-DRB_Catchments.csv",
             "column": "Total_WD_MGD",
             "index_col": "node",
             "index": "reservoir_neversink"
         },
         "catchmentConsumptionRatio_neversink": {
             "type": "constant",
-<<<<<<< HEAD
-            "url": "/home/fs02/pmr82_0001/ms3654/Research/Pywr-DRB/Pywr-DRB/input_data/sw_avg_wateruse_Pywr-DRB_Catchments.csv",
-=======
-            "url": "/home/fs02/pmr82_0001/tja73/Research/DRB/Pywr-DRB/Pywr-DRB/input_data/sw_avg_wateruse_Pywr-DRB_Catchments.csv",
->>>>>>> 72d98c1e
+            "url": "/home/fs02/pmr82_0001/ms3654/Research/Pywr-DRB/Pywr-DRB/input_data/sw_avg_wateruse_Pywr-DRB_Catchments.csv",
             "column": "Total_CU_WD_Ratio",
             "index_col": "node",
             "index": "reservoir_neversink"
@@ -2119,7 +2084,6 @@
         },
         "starfit_release_wallenpaupack": {
             "type": "STARFITReservoirRelease",
-<<<<<<< HEAD
             "node": "wallenpaupack",
             "run_starfit_sensitivity_analysis": true,
             "sensitivity_analysis_scenarios": [
@@ -2129,35 +2093,20 @@
         "flow_wallenpaupack": {
             "type": "dataframe",
             "url": "/home/fs02/pmr82_0001/ms3654/Research/Pywr-DRB/Pywr-DRB/input_data/catchment_inflow_nhmv10_withObsScaled.csv",
-=======
-            "node": "wallenpaupack"
-        },
-        "flow_wallenpaupack": {
-            "type": "dataframe",
-            "url": "/home/fs02/pmr82_0001/tja73/Research/DRB/Pywr-DRB/Pywr-DRB/input_data/catchment_inflow_nhmv10_withObsScaled.csv",
->>>>>>> 72d98c1e
             "column": "wallenpaupack",
             "index_col": "datetime",
             "parse_dates": true
         },
         "max_flow_catchmentWithdrawal_wallenpaupack": {
             "type": "constant",
-<<<<<<< HEAD
-            "url": "/home/fs02/pmr82_0001/ms3654/Research/Pywr-DRB/Pywr-DRB/input_data/sw_avg_wateruse_Pywr-DRB_Catchments.csv",
-=======
-            "url": "/home/fs02/pmr82_0001/tja73/Research/DRB/Pywr-DRB/Pywr-DRB/input_data/sw_avg_wateruse_Pywr-DRB_Catchments.csv",
->>>>>>> 72d98c1e
+            "url": "/home/fs02/pmr82_0001/ms3654/Research/Pywr-DRB/Pywr-DRB/input_data/sw_avg_wateruse_Pywr-DRB_Catchments.csv",
             "column": "Total_WD_MGD",
             "index_col": "node",
             "index": "reservoir_wallenpaupack"
         },
         "catchmentConsumptionRatio_wallenpaupack": {
             "type": "constant",
-<<<<<<< HEAD
-            "url": "/home/fs02/pmr82_0001/ms3654/Research/Pywr-DRB/Pywr-DRB/input_data/sw_avg_wateruse_Pywr-DRB_Catchments.csv",
-=======
-            "url": "/home/fs02/pmr82_0001/tja73/Research/DRB/Pywr-DRB/Pywr-DRB/input_data/sw_avg_wateruse_Pywr-DRB_Catchments.csv",
->>>>>>> 72d98c1e
+            "url": "/home/fs02/pmr82_0001/ms3654/Research/Pywr-DRB/Pywr-DRB/input_data/sw_avg_wateruse_Pywr-DRB_Catchments.csv",
             "column": "Total_CU_WD_Ratio",
             "index_col": "node",
             "index": "reservoir_wallenpaupack"
@@ -2183,7 +2132,6 @@
         },
         "starfit_release_prompton": {
             "type": "STARFITReservoirRelease",
-<<<<<<< HEAD
             "node": "prompton",
             "run_starfit_sensitivity_analysis": true,
             "sensitivity_analysis_scenarios": [
@@ -2193,35 +2141,20 @@
         "flow_prompton": {
             "type": "dataframe",
             "url": "/home/fs02/pmr82_0001/ms3654/Research/Pywr-DRB/Pywr-DRB/input_data/catchment_inflow_nhmv10_withObsScaled.csv",
-=======
-            "node": "prompton"
-        },
-        "flow_prompton": {
-            "type": "dataframe",
-            "url": "/home/fs02/pmr82_0001/tja73/Research/DRB/Pywr-DRB/Pywr-DRB/input_data/catchment_inflow_nhmv10_withObsScaled.csv",
->>>>>>> 72d98c1e
             "column": "prompton",
             "index_col": "datetime",
             "parse_dates": true
         },
         "max_flow_catchmentWithdrawal_prompton": {
             "type": "constant",
-<<<<<<< HEAD
-            "url": "/home/fs02/pmr82_0001/ms3654/Research/Pywr-DRB/Pywr-DRB/input_data/sw_avg_wateruse_Pywr-DRB_Catchments.csv",
-=======
-            "url": "/home/fs02/pmr82_0001/tja73/Research/DRB/Pywr-DRB/Pywr-DRB/input_data/sw_avg_wateruse_Pywr-DRB_Catchments.csv",
->>>>>>> 72d98c1e
+            "url": "/home/fs02/pmr82_0001/ms3654/Research/Pywr-DRB/Pywr-DRB/input_data/sw_avg_wateruse_Pywr-DRB_Catchments.csv",
             "column": "Total_WD_MGD",
             "index_col": "node",
             "index": "reservoir_prompton"
         },
         "catchmentConsumptionRatio_prompton": {
             "type": "constant",
-<<<<<<< HEAD
-            "url": "/home/fs02/pmr82_0001/ms3654/Research/Pywr-DRB/Pywr-DRB/input_data/sw_avg_wateruse_Pywr-DRB_Catchments.csv",
-=======
-            "url": "/home/fs02/pmr82_0001/tja73/Research/DRB/Pywr-DRB/Pywr-DRB/input_data/sw_avg_wateruse_Pywr-DRB_Catchments.csv",
->>>>>>> 72d98c1e
+            "url": "/home/fs02/pmr82_0001/ms3654/Research/Pywr-DRB/Pywr-DRB/input_data/sw_avg_wateruse_Pywr-DRB_Catchments.csv",
             "column": "Total_CU_WD_Ratio",
             "index_col": "node",
             "index": "reservoir_prompton"
@@ -2247,7 +2180,6 @@
         },
         "starfit_release_shoholaMarsh": {
             "type": "STARFITReservoirRelease",
-<<<<<<< HEAD
             "node": "shoholaMarsh",
             "run_starfit_sensitivity_analysis": true,
             "sensitivity_analysis_scenarios": [
@@ -2257,35 +2189,20 @@
         "flow_shoholaMarsh": {
             "type": "dataframe",
             "url": "/home/fs02/pmr82_0001/ms3654/Research/Pywr-DRB/Pywr-DRB/input_data/catchment_inflow_nhmv10_withObsScaled.csv",
-=======
-            "node": "shoholaMarsh"
-        },
-        "flow_shoholaMarsh": {
-            "type": "dataframe",
-            "url": "/home/fs02/pmr82_0001/tja73/Research/DRB/Pywr-DRB/Pywr-DRB/input_data/catchment_inflow_nhmv10_withObsScaled.csv",
->>>>>>> 72d98c1e
             "column": "shoholaMarsh",
             "index_col": "datetime",
             "parse_dates": true
         },
         "max_flow_catchmentWithdrawal_shoholaMarsh": {
             "type": "constant",
-<<<<<<< HEAD
-            "url": "/home/fs02/pmr82_0001/ms3654/Research/Pywr-DRB/Pywr-DRB/input_data/sw_avg_wateruse_Pywr-DRB_Catchments.csv",
-=======
-            "url": "/home/fs02/pmr82_0001/tja73/Research/DRB/Pywr-DRB/Pywr-DRB/input_data/sw_avg_wateruse_Pywr-DRB_Catchments.csv",
->>>>>>> 72d98c1e
+            "url": "/home/fs02/pmr82_0001/ms3654/Research/Pywr-DRB/Pywr-DRB/input_data/sw_avg_wateruse_Pywr-DRB_Catchments.csv",
             "column": "Total_WD_MGD",
             "index_col": "node",
             "index": "reservoir_shoholaMarsh"
         },
         "catchmentConsumptionRatio_shoholaMarsh": {
             "type": "constant",
-<<<<<<< HEAD
-            "url": "/home/fs02/pmr82_0001/ms3654/Research/Pywr-DRB/Pywr-DRB/input_data/sw_avg_wateruse_Pywr-DRB_Catchments.csv",
-=======
-            "url": "/home/fs02/pmr82_0001/tja73/Research/DRB/Pywr-DRB/Pywr-DRB/input_data/sw_avg_wateruse_Pywr-DRB_Catchments.csv",
->>>>>>> 72d98c1e
+            "url": "/home/fs02/pmr82_0001/ms3654/Research/Pywr-DRB/Pywr-DRB/input_data/sw_avg_wateruse_Pywr-DRB_Catchments.csv",
             "column": "Total_CU_WD_Ratio",
             "index_col": "node",
             "index": "reservoir_shoholaMarsh"
@@ -2311,7 +2228,6 @@
         },
         "starfit_release_mongaupeCombined": {
             "type": "STARFITReservoirRelease",
-<<<<<<< HEAD
             "node": "mongaupeCombined",
             "run_starfit_sensitivity_analysis": true,
             "sensitivity_analysis_scenarios": [
@@ -2321,35 +2237,20 @@
         "flow_mongaupeCombined": {
             "type": "dataframe",
             "url": "/home/fs02/pmr82_0001/ms3654/Research/Pywr-DRB/Pywr-DRB/input_data/catchment_inflow_nhmv10_withObsScaled.csv",
-=======
-            "node": "mongaupeCombined"
-        },
-        "flow_mongaupeCombined": {
-            "type": "dataframe",
-            "url": "/home/fs02/pmr82_0001/tja73/Research/DRB/Pywr-DRB/Pywr-DRB/input_data/catchment_inflow_nhmv10_withObsScaled.csv",
->>>>>>> 72d98c1e
             "column": "mongaupeCombined",
             "index_col": "datetime",
             "parse_dates": true
         },
         "max_flow_catchmentWithdrawal_mongaupeCombined": {
             "type": "constant",
-<<<<<<< HEAD
-            "url": "/home/fs02/pmr82_0001/ms3654/Research/Pywr-DRB/Pywr-DRB/input_data/sw_avg_wateruse_Pywr-DRB_Catchments.csv",
-=======
-            "url": "/home/fs02/pmr82_0001/tja73/Research/DRB/Pywr-DRB/Pywr-DRB/input_data/sw_avg_wateruse_Pywr-DRB_Catchments.csv",
->>>>>>> 72d98c1e
+            "url": "/home/fs02/pmr82_0001/ms3654/Research/Pywr-DRB/Pywr-DRB/input_data/sw_avg_wateruse_Pywr-DRB_Catchments.csv",
             "column": "Total_WD_MGD",
             "index_col": "node",
             "index": "reservoir_mongaupeCombined"
         },
         "catchmentConsumptionRatio_mongaupeCombined": {
             "type": "constant",
-<<<<<<< HEAD
-            "url": "/home/fs02/pmr82_0001/ms3654/Research/Pywr-DRB/Pywr-DRB/input_data/sw_avg_wateruse_Pywr-DRB_Catchments.csv",
-=======
-            "url": "/home/fs02/pmr82_0001/tja73/Research/DRB/Pywr-DRB/Pywr-DRB/input_data/sw_avg_wateruse_Pywr-DRB_Catchments.csv",
->>>>>>> 72d98c1e
+            "url": "/home/fs02/pmr82_0001/ms3654/Research/Pywr-DRB/Pywr-DRB/input_data/sw_avg_wateruse_Pywr-DRB_Catchments.csv",
             "column": "Total_CU_WD_Ratio",
             "index_col": "node",
             "index": "reservoir_mongaupeCombined"
@@ -2375,7 +2276,6 @@
         },
         "starfit_release_beltzvilleCombined": {
             "type": "STARFITReservoirRelease",
-<<<<<<< HEAD
             "node": "beltzvilleCombined",
             "run_starfit_sensitivity_analysis": true,
             "sensitivity_analysis_scenarios": [
@@ -2385,35 +2285,20 @@
         "flow_beltzvilleCombined": {
             "type": "dataframe",
             "url": "/home/fs02/pmr82_0001/ms3654/Research/Pywr-DRB/Pywr-DRB/input_data/catchment_inflow_nhmv10_withObsScaled.csv",
-=======
-            "node": "beltzvilleCombined"
-        },
-        "flow_beltzvilleCombined": {
-            "type": "dataframe",
-            "url": "/home/fs02/pmr82_0001/tja73/Research/DRB/Pywr-DRB/Pywr-DRB/input_data/catchment_inflow_nhmv10_withObsScaled.csv",
->>>>>>> 72d98c1e
             "column": "beltzvilleCombined",
             "index_col": "datetime",
             "parse_dates": true
         },
         "max_flow_catchmentWithdrawal_beltzvilleCombined": {
             "type": "constant",
-<<<<<<< HEAD
-            "url": "/home/fs02/pmr82_0001/ms3654/Research/Pywr-DRB/Pywr-DRB/input_data/sw_avg_wateruse_Pywr-DRB_Catchments.csv",
-=======
-            "url": "/home/fs02/pmr82_0001/tja73/Research/DRB/Pywr-DRB/Pywr-DRB/input_data/sw_avg_wateruse_Pywr-DRB_Catchments.csv",
->>>>>>> 72d98c1e
+            "url": "/home/fs02/pmr82_0001/ms3654/Research/Pywr-DRB/Pywr-DRB/input_data/sw_avg_wateruse_Pywr-DRB_Catchments.csv",
             "column": "Total_WD_MGD",
             "index_col": "node",
             "index": "reservoir_beltzvilleCombined"
         },
         "catchmentConsumptionRatio_beltzvilleCombined": {
             "type": "constant",
-<<<<<<< HEAD
-            "url": "/home/fs02/pmr82_0001/ms3654/Research/Pywr-DRB/Pywr-DRB/input_data/sw_avg_wateruse_Pywr-DRB_Catchments.csv",
-=======
-            "url": "/home/fs02/pmr82_0001/tja73/Research/DRB/Pywr-DRB/Pywr-DRB/input_data/sw_avg_wateruse_Pywr-DRB_Catchments.csv",
->>>>>>> 72d98c1e
+            "url": "/home/fs02/pmr82_0001/ms3654/Research/Pywr-DRB/Pywr-DRB/input_data/sw_avg_wateruse_Pywr-DRB_Catchments.csv",
             "column": "Total_CU_WD_Ratio",
             "index_col": "node",
             "index": "reservoir_beltzvilleCombined"
@@ -2439,7 +2324,6 @@
         },
         "starfit_release_fewalter": {
             "type": "STARFITReservoirRelease",
-<<<<<<< HEAD
             "node": "fewalter",
             "run_starfit_sensitivity_analysis": true,
             "sensitivity_analysis_scenarios": [
@@ -2449,35 +2333,20 @@
         "flow_fewalter": {
             "type": "dataframe",
             "url": "/home/fs02/pmr82_0001/ms3654/Research/Pywr-DRB/Pywr-DRB/input_data/catchment_inflow_nhmv10_withObsScaled.csv",
-=======
-            "node": "fewalter"
-        },
-        "flow_fewalter": {
-            "type": "dataframe",
-            "url": "/home/fs02/pmr82_0001/tja73/Research/DRB/Pywr-DRB/Pywr-DRB/input_data/catchment_inflow_nhmv10_withObsScaled.csv",
->>>>>>> 72d98c1e
             "column": "fewalter",
             "index_col": "datetime",
             "parse_dates": true
         },
         "max_flow_catchmentWithdrawal_fewalter": {
             "type": "constant",
-<<<<<<< HEAD
-            "url": "/home/fs02/pmr82_0001/ms3654/Research/Pywr-DRB/Pywr-DRB/input_data/sw_avg_wateruse_Pywr-DRB_Catchments.csv",
-=======
-            "url": "/home/fs02/pmr82_0001/tja73/Research/DRB/Pywr-DRB/Pywr-DRB/input_data/sw_avg_wateruse_Pywr-DRB_Catchments.csv",
->>>>>>> 72d98c1e
+            "url": "/home/fs02/pmr82_0001/ms3654/Research/Pywr-DRB/Pywr-DRB/input_data/sw_avg_wateruse_Pywr-DRB_Catchments.csv",
             "column": "Total_WD_MGD",
             "index_col": "node",
             "index": "reservoir_fewalter"
         },
         "catchmentConsumptionRatio_fewalter": {
             "type": "constant",
-<<<<<<< HEAD
-            "url": "/home/fs02/pmr82_0001/ms3654/Research/Pywr-DRB/Pywr-DRB/input_data/sw_avg_wateruse_Pywr-DRB_Catchments.csv",
-=======
-            "url": "/home/fs02/pmr82_0001/tja73/Research/DRB/Pywr-DRB/Pywr-DRB/input_data/sw_avg_wateruse_Pywr-DRB_Catchments.csv",
->>>>>>> 72d98c1e
+            "url": "/home/fs02/pmr82_0001/ms3654/Research/Pywr-DRB/Pywr-DRB/input_data/sw_avg_wateruse_Pywr-DRB_Catchments.csv",
             "column": "Total_CU_WD_Ratio",
             "index_col": "node",
             "index": "reservoir_fewalter"
@@ -2503,7 +2372,6 @@
         },
         "starfit_release_merrillCreek": {
             "type": "STARFITReservoirRelease",
-<<<<<<< HEAD
             "node": "merrillCreek",
             "run_starfit_sensitivity_analysis": true,
             "sensitivity_analysis_scenarios": [
@@ -2513,35 +2381,20 @@
         "flow_merrillCreek": {
             "type": "dataframe",
             "url": "/home/fs02/pmr82_0001/ms3654/Research/Pywr-DRB/Pywr-DRB/input_data/catchment_inflow_nhmv10_withObsScaled.csv",
-=======
-            "node": "merrillCreek"
-        },
-        "flow_merrillCreek": {
-            "type": "dataframe",
-            "url": "/home/fs02/pmr82_0001/tja73/Research/DRB/Pywr-DRB/Pywr-DRB/input_data/catchment_inflow_nhmv10_withObsScaled.csv",
->>>>>>> 72d98c1e
             "column": "merrillCreek",
             "index_col": "datetime",
             "parse_dates": true
         },
         "max_flow_catchmentWithdrawal_merrillCreek": {
             "type": "constant",
-<<<<<<< HEAD
-            "url": "/home/fs02/pmr82_0001/ms3654/Research/Pywr-DRB/Pywr-DRB/input_data/sw_avg_wateruse_Pywr-DRB_Catchments.csv",
-=======
-            "url": "/home/fs02/pmr82_0001/tja73/Research/DRB/Pywr-DRB/Pywr-DRB/input_data/sw_avg_wateruse_Pywr-DRB_Catchments.csv",
->>>>>>> 72d98c1e
+            "url": "/home/fs02/pmr82_0001/ms3654/Research/Pywr-DRB/Pywr-DRB/input_data/sw_avg_wateruse_Pywr-DRB_Catchments.csv",
             "column": "Total_WD_MGD",
             "index_col": "node",
             "index": "reservoir_merrillCreek"
         },
         "catchmentConsumptionRatio_merrillCreek": {
             "type": "constant",
-<<<<<<< HEAD
-            "url": "/home/fs02/pmr82_0001/ms3654/Research/Pywr-DRB/Pywr-DRB/input_data/sw_avg_wateruse_Pywr-DRB_Catchments.csv",
-=======
-            "url": "/home/fs02/pmr82_0001/tja73/Research/DRB/Pywr-DRB/Pywr-DRB/input_data/sw_avg_wateruse_Pywr-DRB_Catchments.csv",
->>>>>>> 72d98c1e
+            "url": "/home/fs02/pmr82_0001/ms3654/Research/Pywr-DRB/Pywr-DRB/input_data/sw_avg_wateruse_Pywr-DRB_Catchments.csv",
             "column": "Total_CU_WD_Ratio",
             "index_col": "node",
             "index": "reservoir_merrillCreek"
@@ -2567,7 +2420,6 @@
         },
         "starfit_release_hopatcong": {
             "type": "STARFITReservoirRelease",
-<<<<<<< HEAD
             "node": "hopatcong",
             "run_starfit_sensitivity_analysis": true,
             "sensitivity_analysis_scenarios": [
@@ -2577,35 +2429,20 @@
         "flow_hopatcong": {
             "type": "dataframe",
             "url": "/home/fs02/pmr82_0001/ms3654/Research/Pywr-DRB/Pywr-DRB/input_data/catchment_inflow_nhmv10_withObsScaled.csv",
-=======
-            "node": "hopatcong"
-        },
-        "flow_hopatcong": {
-            "type": "dataframe",
-            "url": "/home/fs02/pmr82_0001/tja73/Research/DRB/Pywr-DRB/Pywr-DRB/input_data/catchment_inflow_nhmv10_withObsScaled.csv",
->>>>>>> 72d98c1e
             "column": "hopatcong",
             "index_col": "datetime",
             "parse_dates": true
         },
         "max_flow_catchmentWithdrawal_hopatcong": {
             "type": "constant",
-<<<<<<< HEAD
-            "url": "/home/fs02/pmr82_0001/ms3654/Research/Pywr-DRB/Pywr-DRB/input_data/sw_avg_wateruse_Pywr-DRB_Catchments.csv",
-=======
-            "url": "/home/fs02/pmr82_0001/tja73/Research/DRB/Pywr-DRB/Pywr-DRB/input_data/sw_avg_wateruse_Pywr-DRB_Catchments.csv",
->>>>>>> 72d98c1e
+            "url": "/home/fs02/pmr82_0001/ms3654/Research/Pywr-DRB/Pywr-DRB/input_data/sw_avg_wateruse_Pywr-DRB_Catchments.csv",
             "column": "Total_WD_MGD",
             "index_col": "node",
             "index": "reservoir_hopatcong"
         },
         "catchmentConsumptionRatio_hopatcong": {
             "type": "constant",
-<<<<<<< HEAD
-            "url": "/home/fs02/pmr82_0001/ms3654/Research/Pywr-DRB/Pywr-DRB/input_data/sw_avg_wateruse_Pywr-DRB_Catchments.csv",
-=======
-            "url": "/home/fs02/pmr82_0001/tja73/Research/DRB/Pywr-DRB/Pywr-DRB/input_data/sw_avg_wateruse_Pywr-DRB_Catchments.csv",
->>>>>>> 72d98c1e
+            "url": "/home/fs02/pmr82_0001/ms3654/Research/Pywr-DRB/Pywr-DRB/input_data/sw_avg_wateruse_Pywr-DRB_Catchments.csv",
             "column": "Total_CU_WD_Ratio",
             "index_col": "node",
             "index": "reservoir_hopatcong"
@@ -2631,7 +2468,6 @@
         },
         "starfit_release_nockamixon": {
             "type": "STARFITReservoirRelease",
-<<<<<<< HEAD
             "node": "nockamixon",
             "run_starfit_sensitivity_analysis": true,
             "sensitivity_analysis_scenarios": [
@@ -2641,35 +2477,20 @@
         "flow_nockamixon": {
             "type": "dataframe",
             "url": "/home/fs02/pmr82_0001/ms3654/Research/Pywr-DRB/Pywr-DRB/input_data/catchment_inflow_nhmv10_withObsScaled.csv",
-=======
-            "node": "nockamixon"
-        },
-        "flow_nockamixon": {
-            "type": "dataframe",
-            "url": "/home/fs02/pmr82_0001/tja73/Research/DRB/Pywr-DRB/Pywr-DRB/input_data/catchment_inflow_nhmv10_withObsScaled.csv",
->>>>>>> 72d98c1e
             "column": "nockamixon",
             "index_col": "datetime",
             "parse_dates": true
         },
         "max_flow_catchmentWithdrawal_nockamixon": {
             "type": "constant",
-<<<<<<< HEAD
-            "url": "/home/fs02/pmr82_0001/ms3654/Research/Pywr-DRB/Pywr-DRB/input_data/sw_avg_wateruse_Pywr-DRB_Catchments.csv",
-=======
-            "url": "/home/fs02/pmr82_0001/tja73/Research/DRB/Pywr-DRB/Pywr-DRB/input_data/sw_avg_wateruse_Pywr-DRB_Catchments.csv",
->>>>>>> 72d98c1e
+            "url": "/home/fs02/pmr82_0001/ms3654/Research/Pywr-DRB/Pywr-DRB/input_data/sw_avg_wateruse_Pywr-DRB_Catchments.csv",
             "column": "Total_WD_MGD",
             "index_col": "node",
             "index": "reservoir_nockamixon"
         },
         "catchmentConsumptionRatio_nockamixon": {
             "type": "constant",
-<<<<<<< HEAD
-            "url": "/home/fs02/pmr82_0001/ms3654/Research/Pywr-DRB/Pywr-DRB/input_data/sw_avg_wateruse_Pywr-DRB_Catchments.csv",
-=======
-            "url": "/home/fs02/pmr82_0001/tja73/Research/DRB/Pywr-DRB/Pywr-DRB/input_data/sw_avg_wateruse_Pywr-DRB_Catchments.csv",
->>>>>>> 72d98c1e
+            "url": "/home/fs02/pmr82_0001/ms3654/Research/Pywr-DRB/Pywr-DRB/input_data/sw_avg_wateruse_Pywr-DRB_Catchments.csv",
             "column": "Total_CU_WD_Ratio",
             "index_col": "node",
             "index": "reservoir_nockamixon"
@@ -2695,7 +2516,6 @@
         },
         "starfit_release_assunpink": {
             "type": "STARFITReservoirRelease",
-<<<<<<< HEAD
             "node": "assunpink",
             "run_starfit_sensitivity_analysis": true,
             "sensitivity_analysis_scenarios": [
@@ -2705,35 +2525,20 @@
         "flow_assunpink": {
             "type": "dataframe",
             "url": "/home/fs02/pmr82_0001/ms3654/Research/Pywr-DRB/Pywr-DRB/input_data/catchment_inflow_nhmv10_withObsScaled.csv",
-=======
-            "node": "assunpink"
-        },
-        "flow_assunpink": {
-            "type": "dataframe",
-            "url": "/home/fs02/pmr82_0001/tja73/Research/DRB/Pywr-DRB/Pywr-DRB/input_data/catchment_inflow_nhmv10_withObsScaled.csv",
->>>>>>> 72d98c1e
             "column": "assunpink",
             "index_col": "datetime",
             "parse_dates": true
         },
         "max_flow_catchmentWithdrawal_assunpink": {
             "type": "constant",
-<<<<<<< HEAD
-            "url": "/home/fs02/pmr82_0001/ms3654/Research/Pywr-DRB/Pywr-DRB/input_data/sw_avg_wateruse_Pywr-DRB_Catchments.csv",
-=======
-            "url": "/home/fs02/pmr82_0001/tja73/Research/DRB/Pywr-DRB/Pywr-DRB/input_data/sw_avg_wateruse_Pywr-DRB_Catchments.csv",
->>>>>>> 72d98c1e
+            "url": "/home/fs02/pmr82_0001/ms3654/Research/Pywr-DRB/Pywr-DRB/input_data/sw_avg_wateruse_Pywr-DRB_Catchments.csv",
             "column": "Total_WD_MGD",
             "index_col": "node",
             "index": "reservoir_assunpink"
         },
         "catchmentConsumptionRatio_assunpink": {
             "type": "constant",
-<<<<<<< HEAD
-            "url": "/home/fs02/pmr82_0001/ms3654/Research/Pywr-DRB/Pywr-DRB/input_data/sw_avg_wateruse_Pywr-DRB_Catchments.csv",
-=======
-            "url": "/home/fs02/pmr82_0001/tja73/Research/DRB/Pywr-DRB/Pywr-DRB/input_data/sw_avg_wateruse_Pywr-DRB_Catchments.csv",
->>>>>>> 72d98c1e
+            "url": "/home/fs02/pmr82_0001/ms3654/Research/Pywr-DRB/Pywr-DRB/input_data/sw_avg_wateruse_Pywr-DRB_Catchments.csv",
             "column": "Total_CU_WD_Ratio",
             "index_col": "node",
             "index": "reservoir_assunpink"
@@ -2759,7 +2564,6 @@
         },
         "starfit_release_ontelaunee": {
             "type": "STARFITReservoirRelease",
-<<<<<<< HEAD
             "node": "ontelaunee",
             "run_starfit_sensitivity_analysis": true,
             "sensitivity_analysis_scenarios": [
@@ -2769,35 +2573,20 @@
         "flow_ontelaunee": {
             "type": "dataframe",
             "url": "/home/fs02/pmr82_0001/ms3654/Research/Pywr-DRB/Pywr-DRB/input_data/catchment_inflow_nhmv10_withObsScaled.csv",
-=======
-            "node": "ontelaunee"
-        },
-        "flow_ontelaunee": {
-            "type": "dataframe",
-            "url": "/home/fs02/pmr82_0001/tja73/Research/DRB/Pywr-DRB/Pywr-DRB/input_data/catchment_inflow_nhmv10_withObsScaled.csv",
->>>>>>> 72d98c1e
             "column": "ontelaunee",
             "index_col": "datetime",
             "parse_dates": true
         },
         "max_flow_catchmentWithdrawal_ontelaunee": {
             "type": "constant",
-<<<<<<< HEAD
-            "url": "/home/fs02/pmr82_0001/ms3654/Research/Pywr-DRB/Pywr-DRB/input_data/sw_avg_wateruse_Pywr-DRB_Catchments.csv",
-=======
-            "url": "/home/fs02/pmr82_0001/tja73/Research/DRB/Pywr-DRB/Pywr-DRB/input_data/sw_avg_wateruse_Pywr-DRB_Catchments.csv",
->>>>>>> 72d98c1e
+            "url": "/home/fs02/pmr82_0001/ms3654/Research/Pywr-DRB/Pywr-DRB/input_data/sw_avg_wateruse_Pywr-DRB_Catchments.csv",
             "column": "Total_WD_MGD",
             "index_col": "node",
             "index": "reservoir_ontelaunee"
         },
         "catchmentConsumptionRatio_ontelaunee": {
             "type": "constant",
-<<<<<<< HEAD
-            "url": "/home/fs02/pmr82_0001/ms3654/Research/Pywr-DRB/Pywr-DRB/input_data/sw_avg_wateruse_Pywr-DRB_Catchments.csv",
-=======
-            "url": "/home/fs02/pmr82_0001/tja73/Research/DRB/Pywr-DRB/Pywr-DRB/input_data/sw_avg_wateruse_Pywr-DRB_Catchments.csv",
->>>>>>> 72d98c1e
+            "url": "/home/fs02/pmr82_0001/ms3654/Research/Pywr-DRB/Pywr-DRB/input_data/sw_avg_wateruse_Pywr-DRB_Catchments.csv",
             "column": "Total_CU_WD_Ratio",
             "index_col": "node",
             "index": "reservoir_ontelaunee"
@@ -2823,7 +2612,6 @@
         },
         "starfit_release_stillCreek": {
             "type": "STARFITReservoirRelease",
-<<<<<<< HEAD
             "node": "stillCreek",
             "run_starfit_sensitivity_analysis": true,
             "sensitivity_analysis_scenarios": [
@@ -2833,35 +2621,20 @@
         "flow_stillCreek": {
             "type": "dataframe",
             "url": "/home/fs02/pmr82_0001/ms3654/Research/Pywr-DRB/Pywr-DRB/input_data/catchment_inflow_nhmv10_withObsScaled.csv",
-=======
-            "node": "stillCreek"
-        },
-        "flow_stillCreek": {
-            "type": "dataframe",
-            "url": "/home/fs02/pmr82_0001/tja73/Research/DRB/Pywr-DRB/Pywr-DRB/input_data/catchment_inflow_nhmv10_withObsScaled.csv",
->>>>>>> 72d98c1e
             "column": "stillCreek",
             "index_col": "datetime",
             "parse_dates": true
         },
         "max_flow_catchmentWithdrawal_stillCreek": {
             "type": "constant",
-<<<<<<< HEAD
-            "url": "/home/fs02/pmr82_0001/ms3654/Research/Pywr-DRB/Pywr-DRB/input_data/sw_avg_wateruse_Pywr-DRB_Catchments.csv",
-=======
-            "url": "/home/fs02/pmr82_0001/tja73/Research/DRB/Pywr-DRB/Pywr-DRB/input_data/sw_avg_wateruse_Pywr-DRB_Catchments.csv",
->>>>>>> 72d98c1e
+            "url": "/home/fs02/pmr82_0001/ms3654/Research/Pywr-DRB/Pywr-DRB/input_data/sw_avg_wateruse_Pywr-DRB_Catchments.csv",
             "column": "Total_WD_MGD",
             "index_col": "node",
             "index": "reservoir_stillCreek"
         },
         "catchmentConsumptionRatio_stillCreek": {
             "type": "constant",
-<<<<<<< HEAD
-            "url": "/home/fs02/pmr82_0001/ms3654/Research/Pywr-DRB/Pywr-DRB/input_data/sw_avg_wateruse_Pywr-DRB_Catchments.csv",
-=======
-            "url": "/home/fs02/pmr82_0001/tja73/Research/DRB/Pywr-DRB/Pywr-DRB/input_data/sw_avg_wateruse_Pywr-DRB_Catchments.csv",
->>>>>>> 72d98c1e
+            "url": "/home/fs02/pmr82_0001/ms3654/Research/Pywr-DRB/Pywr-DRB/input_data/sw_avg_wateruse_Pywr-DRB_Catchments.csv",
             "column": "Total_CU_WD_Ratio",
             "index_col": "node",
             "index": "reservoir_stillCreek"
@@ -2887,7 +2660,6 @@
         },
         "starfit_release_blueMarsh": {
             "type": "STARFITReservoirRelease",
-<<<<<<< HEAD
             "node": "blueMarsh",
             "run_starfit_sensitivity_analysis": true,
             "sensitivity_analysis_scenarios": [
@@ -2897,35 +2669,20 @@
         "flow_blueMarsh": {
             "type": "dataframe",
             "url": "/home/fs02/pmr82_0001/ms3654/Research/Pywr-DRB/Pywr-DRB/input_data/catchment_inflow_nhmv10_withObsScaled.csv",
-=======
-            "node": "blueMarsh"
-        },
-        "flow_blueMarsh": {
-            "type": "dataframe",
-            "url": "/home/fs02/pmr82_0001/tja73/Research/DRB/Pywr-DRB/Pywr-DRB/input_data/catchment_inflow_nhmv10_withObsScaled.csv",
->>>>>>> 72d98c1e
             "column": "blueMarsh",
             "index_col": "datetime",
             "parse_dates": true
         },
         "max_flow_catchmentWithdrawal_blueMarsh": {
             "type": "constant",
-<<<<<<< HEAD
-            "url": "/home/fs02/pmr82_0001/ms3654/Research/Pywr-DRB/Pywr-DRB/input_data/sw_avg_wateruse_Pywr-DRB_Catchments.csv",
-=======
-            "url": "/home/fs02/pmr82_0001/tja73/Research/DRB/Pywr-DRB/Pywr-DRB/input_data/sw_avg_wateruse_Pywr-DRB_Catchments.csv",
->>>>>>> 72d98c1e
+            "url": "/home/fs02/pmr82_0001/ms3654/Research/Pywr-DRB/Pywr-DRB/input_data/sw_avg_wateruse_Pywr-DRB_Catchments.csv",
             "column": "Total_WD_MGD",
             "index_col": "node",
             "index": "reservoir_blueMarsh"
         },
         "catchmentConsumptionRatio_blueMarsh": {
             "type": "constant",
-<<<<<<< HEAD
-            "url": "/home/fs02/pmr82_0001/ms3654/Research/Pywr-DRB/Pywr-DRB/input_data/sw_avg_wateruse_Pywr-DRB_Catchments.csv",
-=======
-            "url": "/home/fs02/pmr82_0001/tja73/Research/DRB/Pywr-DRB/Pywr-DRB/input_data/sw_avg_wateruse_Pywr-DRB_Catchments.csv",
->>>>>>> 72d98c1e
+            "url": "/home/fs02/pmr82_0001/ms3654/Research/Pywr-DRB/Pywr-DRB/input_data/sw_avg_wateruse_Pywr-DRB_Catchments.csv",
             "column": "Total_CU_WD_Ratio",
             "index_col": "node",
             "index": "reservoir_blueMarsh"
@@ -2951,7 +2708,6 @@
         },
         "starfit_release_greenLane": {
             "type": "STARFITReservoirRelease",
-<<<<<<< HEAD
             "node": "greenLane",
             "run_starfit_sensitivity_analysis": true,
             "sensitivity_analysis_scenarios": [
@@ -2961,35 +2717,20 @@
         "flow_greenLane": {
             "type": "dataframe",
             "url": "/home/fs02/pmr82_0001/ms3654/Research/Pywr-DRB/Pywr-DRB/input_data/catchment_inflow_nhmv10_withObsScaled.csv",
-=======
-            "node": "greenLane"
-        },
-        "flow_greenLane": {
-            "type": "dataframe",
-            "url": "/home/fs02/pmr82_0001/tja73/Research/DRB/Pywr-DRB/Pywr-DRB/input_data/catchment_inflow_nhmv10_withObsScaled.csv",
->>>>>>> 72d98c1e
             "column": "greenLane",
             "index_col": "datetime",
             "parse_dates": true
         },
         "max_flow_catchmentWithdrawal_greenLane": {
             "type": "constant",
-<<<<<<< HEAD
-            "url": "/home/fs02/pmr82_0001/ms3654/Research/Pywr-DRB/Pywr-DRB/input_data/sw_avg_wateruse_Pywr-DRB_Catchments.csv",
-=======
-            "url": "/home/fs02/pmr82_0001/tja73/Research/DRB/Pywr-DRB/Pywr-DRB/input_data/sw_avg_wateruse_Pywr-DRB_Catchments.csv",
->>>>>>> 72d98c1e
+            "url": "/home/fs02/pmr82_0001/ms3654/Research/Pywr-DRB/Pywr-DRB/input_data/sw_avg_wateruse_Pywr-DRB_Catchments.csv",
             "column": "Total_WD_MGD",
             "index_col": "node",
             "index": "reservoir_greenLane"
         },
         "catchmentConsumptionRatio_greenLane": {
             "type": "constant",
-<<<<<<< HEAD
-            "url": "/home/fs02/pmr82_0001/ms3654/Research/Pywr-DRB/Pywr-DRB/input_data/sw_avg_wateruse_Pywr-DRB_Catchments.csv",
-=======
-            "url": "/home/fs02/pmr82_0001/tja73/Research/DRB/Pywr-DRB/Pywr-DRB/input_data/sw_avg_wateruse_Pywr-DRB_Catchments.csv",
->>>>>>> 72d98c1e
+            "url": "/home/fs02/pmr82_0001/ms3654/Research/Pywr-DRB/Pywr-DRB/input_data/sw_avg_wateruse_Pywr-DRB_Catchments.csv",
             "column": "Total_CU_WD_Ratio",
             "index_col": "node",
             "index": "reservoir_greenLane"
@@ -3008,33 +2749,21 @@
         },
         "flow_01425000": {
             "type": "dataframe",
-<<<<<<< HEAD
             "url": "/home/fs02/pmr82_0001/ms3654/Research/Pywr-DRB/Pywr-DRB/input_data/catchment_inflow_nhmv10_withObsScaled.csv",
-=======
-            "url": "/home/fs02/pmr82_0001/tja73/Research/DRB/Pywr-DRB/Pywr-DRB/input_data/catchment_inflow_nhmv10_withObsScaled.csv",
->>>>>>> 72d98c1e
             "column": "01425000",
             "index_col": "datetime",
             "parse_dates": true
         },
         "max_flow_catchmentWithdrawal_01425000": {
             "type": "constant",
-<<<<<<< HEAD
-            "url": "/home/fs02/pmr82_0001/ms3654/Research/Pywr-DRB/Pywr-DRB/input_data/sw_avg_wateruse_Pywr-DRB_Catchments.csv",
-=======
-            "url": "/home/fs02/pmr82_0001/tja73/Research/DRB/Pywr-DRB/Pywr-DRB/input_data/sw_avg_wateruse_Pywr-DRB_Catchments.csv",
->>>>>>> 72d98c1e
+            "url": "/home/fs02/pmr82_0001/ms3654/Research/Pywr-DRB/Pywr-DRB/input_data/sw_avg_wateruse_Pywr-DRB_Catchments.csv",
             "column": "Total_WD_MGD",
             "index_col": "node",
             "index": "link_01425000"
         },
         "catchmentConsumptionRatio_01425000": {
             "type": "constant",
-<<<<<<< HEAD
-            "url": "/home/fs02/pmr82_0001/ms3654/Research/Pywr-DRB/Pywr-DRB/input_data/sw_avg_wateruse_Pywr-DRB_Catchments.csv",
-=======
-            "url": "/home/fs02/pmr82_0001/tja73/Research/DRB/Pywr-DRB/Pywr-DRB/input_data/sw_avg_wateruse_Pywr-DRB_Catchments.csv",
->>>>>>> 72d98c1e
+            "url": "/home/fs02/pmr82_0001/ms3654/Research/Pywr-DRB/Pywr-DRB/input_data/sw_avg_wateruse_Pywr-DRB_Catchments.csv",
             "column": "Total_CU_WD_Ratio",
             "index_col": "node",
             "index": "link_01425000"
@@ -3053,33 +2782,21 @@
         },
         "flow_01417000": {
             "type": "dataframe",
-<<<<<<< HEAD
             "url": "/home/fs02/pmr82_0001/ms3654/Research/Pywr-DRB/Pywr-DRB/input_data/catchment_inflow_nhmv10_withObsScaled.csv",
-=======
-            "url": "/home/fs02/pmr82_0001/tja73/Research/DRB/Pywr-DRB/Pywr-DRB/input_data/catchment_inflow_nhmv10_withObsScaled.csv",
->>>>>>> 72d98c1e
             "column": "01417000",
             "index_col": "datetime",
             "parse_dates": true
         },
         "max_flow_catchmentWithdrawal_01417000": {
             "type": "constant",
-<<<<<<< HEAD
-            "url": "/home/fs02/pmr82_0001/ms3654/Research/Pywr-DRB/Pywr-DRB/input_data/sw_avg_wateruse_Pywr-DRB_Catchments.csv",
-=======
-            "url": "/home/fs02/pmr82_0001/tja73/Research/DRB/Pywr-DRB/Pywr-DRB/input_data/sw_avg_wateruse_Pywr-DRB_Catchments.csv",
->>>>>>> 72d98c1e
+            "url": "/home/fs02/pmr82_0001/ms3654/Research/Pywr-DRB/Pywr-DRB/input_data/sw_avg_wateruse_Pywr-DRB_Catchments.csv",
             "column": "Total_WD_MGD",
             "index_col": "node",
             "index": "link_01417000"
         },
         "catchmentConsumptionRatio_01417000": {
             "type": "constant",
-<<<<<<< HEAD
-            "url": "/home/fs02/pmr82_0001/ms3654/Research/Pywr-DRB/Pywr-DRB/input_data/sw_avg_wateruse_Pywr-DRB_Catchments.csv",
-=======
-            "url": "/home/fs02/pmr82_0001/tja73/Research/DRB/Pywr-DRB/Pywr-DRB/input_data/sw_avg_wateruse_Pywr-DRB_Catchments.csv",
->>>>>>> 72d98c1e
+            "url": "/home/fs02/pmr82_0001/ms3654/Research/Pywr-DRB/Pywr-DRB/input_data/sw_avg_wateruse_Pywr-DRB_Catchments.csv",
             "column": "Total_CU_WD_Ratio",
             "index_col": "node",
             "index": "link_01417000"
@@ -3098,33 +2815,21 @@
         },
         "flow_delLordville": {
             "type": "dataframe",
-<<<<<<< HEAD
             "url": "/home/fs02/pmr82_0001/ms3654/Research/Pywr-DRB/Pywr-DRB/input_data/catchment_inflow_nhmv10_withObsScaled.csv",
-=======
-            "url": "/home/fs02/pmr82_0001/tja73/Research/DRB/Pywr-DRB/Pywr-DRB/input_data/catchment_inflow_nhmv10_withObsScaled.csv",
->>>>>>> 72d98c1e
             "column": "delLordville",
             "index_col": "datetime",
             "parse_dates": true
         },
         "max_flow_catchmentWithdrawal_delLordville": {
             "type": "constant",
-<<<<<<< HEAD
-            "url": "/home/fs02/pmr82_0001/ms3654/Research/Pywr-DRB/Pywr-DRB/input_data/sw_avg_wateruse_Pywr-DRB_Catchments.csv",
-=======
-            "url": "/home/fs02/pmr82_0001/tja73/Research/DRB/Pywr-DRB/Pywr-DRB/input_data/sw_avg_wateruse_Pywr-DRB_Catchments.csv",
->>>>>>> 72d98c1e
+            "url": "/home/fs02/pmr82_0001/ms3654/Research/Pywr-DRB/Pywr-DRB/input_data/sw_avg_wateruse_Pywr-DRB_Catchments.csv",
             "column": "Total_WD_MGD",
             "index_col": "node",
             "index": "link_delLordville"
         },
         "catchmentConsumptionRatio_delLordville": {
             "type": "constant",
-<<<<<<< HEAD
-            "url": "/home/fs02/pmr82_0001/ms3654/Research/Pywr-DRB/Pywr-DRB/input_data/sw_avg_wateruse_Pywr-DRB_Catchments.csv",
-=======
-            "url": "/home/fs02/pmr82_0001/tja73/Research/DRB/Pywr-DRB/Pywr-DRB/input_data/sw_avg_wateruse_Pywr-DRB_Catchments.csv",
->>>>>>> 72d98c1e
+            "url": "/home/fs02/pmr82_0001/ms3654/Research/Pywr-DRB/Pywr-DRB/input_data/sw_avg_wateruse_Pywr-DRB_Catchments.csv",
             "column": "Total_CU_WD_Ratio",
             "index_col": "node",
             "index": "link_delLordville"
@@ -3143,33 +2848,21 @@
         },
         "flow_01436000": {
             "type": "dataframe",
-<<<<<<< HEAD
             "url": "/home/fs02/pmr82_0001/ms3654/Research/Pywr-DRB/Pywr-DRB/input_data/catchment_inflow_nhmv10_withObsScaled.csv",
-=======
-            "url": "/home/fs02/pmr82_0001/tja73/Research/DRB/Pywr-DRB/Pywr-DRB/input_data/catchment_inflow_nhmv10_withObsScaled.csv",
->>>>>>> 72d98c1e
             "column": "01436000",
             "index_col": "datetime",
             "parse_dates": true
         },
         "max_flow_catchmentWithdrawal_01436000": {
             "type": "constant",
-<<<<<<< HEAD
-            "url": "/home/fs02/pmr82_0001/ms3654/Research/Pywr-DRB/Pywr-DRB/input_data/sw_avg_wateruse_Pywr-DRB_Catchments.csv",
-=======
-            "url": "/home/fs02/pmr82_0001/tja73/Research/DRB/Pywr-DRB/Pywr-DRB/input_data/sw_avg_wateruse_Pywr-DRB_Catchments.csv",
->>>>>>> 72d98c1e
+            "url": "/home/fs02/pmr82_0001/ms3654/Research/Pywr-DRB/Pywr-DRB/input_data/sw_avg_wateruse_Pywr-DRB_Catchments.csv",
             "column": "Total_WD_MGD",
             "index_col": "node",
             "index": "link_01436000"
         },
         "catchmentConsumptionRatio_01436000": {
             "type": "constant",
-<<<<<<< HEAD
-            "url": "/home/fs02/pmr82_0001/ms3654/Research/Pywr-DRB/Pywr-DRB/input_data/sw_avg_wateruse_Pywr-DRB_Catchments.csv",
-=======
-            "url": "/home/fs02/pmr82_0001/tja73/Research/DRB/Pywr-DRB/Pywr-DRB/input_data/sw_avg_wateruse_Pywr-DRB_Catchments.csv",
->>>>>>> 72d98c1e
+            "url": "/home/fs02/pmr82_0001/ms3654/Research/Pywr-DRB/Pywr-DRB/input_data/sw_avg_wateruse_Pywr-DRB_Catchments.csv",
             "column": "Total_CU_WD_Ratio",
             "index_col": "node",
             "index": "link_01436000"
@@ -3188,33 +2881,21 @@
         },
         "flow_01433500": {
             "type": "dataframe",
-<<<<<<< HEAD
             "url": "/home/fs02/pmr82_0001/ms3654/Research/Pywr-DRB/Pywr-DRB/input_data/catchment_inflow_nhmv10_withObsScaled.csv",
-=======
-            "url": "/home/fs02/pmr82_0001/tja73/Research/DRB/Pywr-DRB/Pywr-DRB/input_data/catchment_inflow_nhmv10_withObsScaled.csv",
->>>>>>> 72d98c1e
             "column": "01433500",
             "index_col": "datetime",
             "parse_dates": true
         },
         "max_flow_catchmentWithdrawal_01433500": {
             "type": "constant",
-<<<<<<< HEAD
-            "url": "/home/fs02/pmr82_0001/ms3654/Research/Pywr-DRB/Pywr-DRB/input_data/sw_avg_wateruse_Pywr-DRB_Catchments.csv",
-=======
-            "url": "/home/fs02/pmr82_0001/tja73/Research/DRB/Pywr-DRB/Pywr-DRB/input_data/sw_avg_wateruse_Pywr-DRB_Catchments.csv",
->>>>>>> 72d98c1e
+            "url": "/home/fs02/pmr82_0001/ms3654/Research/Pywr-DRB/Pywr-DRB/input_data/sw_avg_wateruse_Pywr-DRB_Catchments.csv",
             "column": "Total_WD_MGD",
             "index_col": "node",
             "index": "link_01433500"
         },
         "catchmentConsumptionRatio_01433500": {
             "type": "constant",
-<<<<<<< HEAD
-            "url": "/home/fs02/pmr82_0001/ms3654/Research/Pywr-DRB/Pywr-DRB/input_data/sw_avg_wateruse_Pywr-DRB_Catchments.csv",
-=======
-            "url": "/home/fs02/pmr82_0001/tja73/Research/DRB/Pywr-DRB/Pywr-DRB/input_data/sw_avg_wateruse_Pywr-DRB_Catchments.csv",
->>>>>>> 72d98c1e
+            "url": "/home/fs02/pmr82_0001/ms3654/Research/Pywr-DRB/Pywr-DRB/input_data/sw_avg_wateruse_Pywr-DRB_Catchments.csv",
             "column": "Total_CU_WD_Ratio",
             "index_col": "node",
             "index": "link_01433500"
@@ -3233,33 +2914,21 @@
         },
         "flow_delMontague": {
             "type": "dataframe",
-<<<<<<< HEAD
             "url": "/home/fs02/pmr82_0001/ms3654/Research/Pywr-DRB/Pywr-DRB/input_data/catchment_inflow_nhmv10_withObsScaled.csv",
-=======
-            "url": "/home/fs02/pmr82_0001/tja73/Research/DRB/Pywr-DRB/Pywr-DRB/input_data/catchment_inflow_nhmv10_withObsScaled.csv",
->>>>>>> 72d98c1e
             "column": "delMontague",
             "index_col": "datetime",
             "parse_dates": true
         },
         "max_flow_catchmentWithdrawal_delMontague": {
             "type": "constant",
-<<<<<<< HEAD
-            "url": "/home/fs02/pmr82_0001/ms3654/Research/Pywr-DRB/Pywr-DRB/input_data/sw_avg_wateruse_Pywr-DRB_Catchments.csv",
-=======
-            "url": "/home/fs02/pmr82_0001/tja73/Research/DRB/Pywr-DRB/Pywr-DRB/input_data/sw_avg_wateruse_Pywr-DRB_Catchments.csv",
->>>>>>> 72d98c1e
+            "url": "/home/fs02/pmr82_0001/ms3654/Research/Pywr-DRB/Pywr-DRB/input_data/sw_avg_wateruse_Pywr-DRB_Catchments.csv",
             "column": "Total_WD_MGD",
             "index_col": "node",
             "index": "link_delMontague"
         },
         "catchmentConsumptionRatio_delMontague": {
             "type": "constant",
-<<<<<<< HEAD
-            "url": "/home/fs02/pmr82_0001/ms3654/Research/Pywr-DRB/Pywr-DRB/input_data/sw_avg_wateruse_Pywr-DRB_Catchments.csv",
-=======
-            "url": "/home/fs02/pmr82_0001/tja73/Research/DRB/Pywr-DRB/Pywr-DRB/input_data/sw_avg_wateruse_Pywr-DRB_Catchments.csv",
->>>>>>> 72d98c1e
+            "url": "/home/fs02/pmr82_0001/ms3654/Research/Pywr-DRB/Pywr-DRB/input_data/sw_avg_wateruse_Pywr-DRB_Catchments.csv",
             "column": "Total_CU_WD_Ratio",
             "index_col": "node",
             "index": "link_delMontague"
@@ -3278,33 +2947,21 @@
         },
         "flow_01449800": {
             "type": "dataframe",
-<<<<<<< HEAD
             "url": "/home/fs02/pmr82_0001/ms3654/Research/Pywr-DRB/Pywr-DRB/input_data/catchment_inflow_nhmv10_withObsScaled.csv",
-=======
-            "url": "/home/fs02/pmr82_0001/tja73/Research/DRB/Pywr-DRB/Pywr-DRB/input_data/catchment_inflow_nhmv10_withObsScaled.csv",
->>>>>>> 72d98c1e
             "column": "01449800",
             "index_col": "datetime",
             "parse_dates": true
         },
         "max_flow_catchmentWithdrawal_01449800": {
             "type": "constant",
-<<<<<<< HEAD
-            "url": "/home/fs02/pmr82_0001/ms3654/Research/Pywr-DRB/Pywr-DRB/input_data/sw_avg_wateruse_Pywr-DRB_Catchments.csv",
-=======
-            "url": "/home/fs02/pmr82_0001/tja73/Research/DRB/Pywr-DRB/Pywr-DRB/input_data/sw_avg_wateruse_Pywr-DRB_Catchments.csv",
->>>>>>> 72d98c1e
+            "url": "/home/fs02/pmr82_0001/ms3654/Research/Pywr-DRB/Pywr-DRB/input_data/sw_avg_wateruse_Pywr-DRB_Catchments.csv",
             "column": "Total_WD_MGD",
             "index_col": "node",
             "index": "link_01449800"
         },
         "catchmentConsumptionRatio_01449800": {
             "type": "constant",
-<<<<<<< HEAD
-            "url": "/home/fs02/pmr82_0001/ms3654/Research/Pywr-DRB/Pywr-DRB/input_data/sw_avg_wateruse_Pywr-DRB_Catchments.csv",
-=======
-            "url": "/home/fs02/pmr82_0001/tja73/Research/DRB/Pywr-DRB/Pywr-DRB/input_data/sw_avg_wateruse_Pywr-DRB_Catchments.csv",
->>>>>>> 72d98c1e
+            "url": "/home/fs02/pmr82_0001/ms3654/Research/Pywr-DRB/Pywr-DRB/input_data/sw_avg_wateruse_Pywr-DRB_Catchments.csv",
             "column": "Total_CU_WD_Ratio",
             "index_col": "node",
             "index": "link_01449800"
@@ -3323,33 +2980,21 @@
         },
         "flow_01447800": {
             "type": "dataframe",
-<<<<<<< HEAD
             "url": "/home/fs02/pmr82_0001/ms3654/Research/Pywr-DRB/Pywr-DRB/input_data/catchment_inflow_nhmv10_withObsScaled.csv",
-=======
-            "url": "/home/fs02/pmr82_0001/tja73/Research/DRB/Pywr-DRB/Pywr-DRB/input_data/catchment_inflow_nhmv10_withObsScaled.csv",
->>>>>>> 72d98c1e
             "column": "01447800",
             "index_col": "datetime",
             "parse_dates": true
         },
         "max_flow_catchmentWithdrawal_01447800": {
             "type": "constant",
-<<<<<<< HEAD
-            "url": "/home/fs02/pmr82_0001/ms3654/Research/Pywr-DRB/Pywr-DRB/input_data/sw_avg_wateruse_Pywr-DRB_Catchments.csv",
-=======
-            "url": "/home/fs02/pmr82_0001/tja73/Research/DRB/Pywr-DRB/Pywr-DRB/input_data/sw_avg_wateruse_Pywr-DRB_Catchments.csv",
->>>>>>> 72d98c1e
+            "url": "/home/fs02/pmr82_0001/ms3654/Research/Pywr-DRB/Pywr-DRB/input_data/sw_avg_wateruse_Pywr-DRB_Catchments.csv",
             "column": "Total_WD_MGD",
             "index_col": "node",
             "index": "link_01447800"
         },
         "catchmentConsumptionRatio_01447800": {
             "type": "constant",
-<<<<<<< HEAD
-            "url": "/home/fs02/pmr82_0001/ms3654/Research/Pywr-DRB/Pywr-DRB/input_data/sw_avg_wateruse_Pywr-DRB_Catchments.csv",
-=======
-            "url": "/home/fs02/pmr82_0001/tja73/Research/DRB/Pywr-DRB/Pywr-DRB/input_data/sw_avg_wateruse_Pywr-DRB_Catchments.csv",
->>>>>>> 72d98c1e
+            "url": "/home/fs02/pmr82_0001/ms3654/Research/Pywr-DRB/Pywr-DRB/input_data/sw_avg_wateruse_Pywr-DRB_Catchments.csv",
             "column": "Total_CU_WD_Ratio",
             "index_col": "node",
             "index": "link_01447800"
@@ -3368,33 +3013,21 @@
         },
         "flow_delDRCanal": {
             "type": "dataframe",
-<<<<<<< HEAD
             "url": "/home/fs02/pmr82_0001/ms3654/Research/Pywr-DRB/Pywr-DRB/input_data/catchment_inflow_nhmv10_withObsScaled.csv",
-=======
-            "url": "/home/fs02/pmr82_0001/tja73/Research/DRB/Pywr-DRB/Pywr-DRB/input_data/catchment_inflow_nhmv10_withObsScaled.csv",
->>>>>>> 72d98c1e
             "column": "delDRCanal",
             "index_col": "datetime",
             "parse_dates": true
         },
         "max_flow_catchmentWithdrawal_delDRCanal": {
             "type": "constant",
-<<<<<<< HEAD
-            "url": "/home/fs02/pmr82_0001/ms3654/Research/Pywr-DRB/Pywr-DRB/input_data/sw_avg_wateruse_Pywr-DRB_Catchments.csv",
-=======
-            "url": "/home/fs02/pmr82_0001/tja73/Research/DRB/Pywr-DRB/Pywr-DRB/input_data/sw_avg_wateruse_Pywr-DRB_Catchments.csv",
->>>>>>> 72d98c1e
+            "url": "/home/fs02/pmr82_0001/ms3654/Research/Pywr-DRB/Pywr-DRB/input_data/sw_avg_wateruse_Pywr-DRB_Catchments.csv",
             "column": "Total_WD_MGD",
             "index_col": "node",
             "index": "link_delDRCanal"
         },
         "catchmentConsumptionRatio_delDRCanal": {
             "type": "constant",
-<<<<<<< HEAD
-            "url": "/home/fs02/pmr82_0001/ms3654/Research/Pywr-DRB/Pywr-DRB/input_data/sw_avg_wateruse_Pywr-DRB_Catchments.csv",
-=======
-            "url": "/home/fs02/pmr82_0001/tja73/Research/DRB/Pywr-DRB/Pywr-DRB/input_data/sw_avg_wateruse_Pywr-DRB_Catchments.csv",
->>>>>>> 72d98c1e
+            "url": "/home/fs02/pmr82_0001/ms3654/Research/Pywr-DRB/Pywr-DRB/input_data/sw_avg_wateruse_Pywr-DRB_Catchments.csv",
             "column": "Total_CU_WD_Ratio",
             "index_col": "node",
             "index": "link_delDRCanal"
@@ -3413,33 +3046,21 @@
         },
         "flow_01463620": {
             "type": "dataframe",
-<<<<<<< HEAD
             "url": "/home/fs02/pmr82_0001/ms3654/Research/Pywr-DRB/Pywr-DRB/input_data/catchment_inflow_nhmv10_withObsScaled.csv",
-=======
-            "url": "/home/fs02/pmr82_0001/tja73/Research/DRB/Pywr-DRB/Pywr-DRB/input_data/catchment_inflow_nhmv10_withObsScaled.csv",
->>>>>>> 72d98c1e
             "column": "01463620",
             "index_col": "datetime",
             "parse_dates": true
         },
         "max_flow_catchmentWithdrawal_01463620": {
             "type": "constant",
-<<<<<<< HEAD
-            "url": "/home/fs02/pmr82_0001/ms3654/Research/Pywr-DRB/Pywr-DRB/input_data/sw_avg_wateruse_Pywr-DRB_Catchments.csv",
-=======
-            "url": "/home/fs02/pmr82_0001/tja73/Research/DRB/Pywr-DRB/Pywr-DRB/input_data/sw_avg_wateruse_Pywr-DRB_Catchments.csv",
->>>>>>> 72d98c1e
+            "url": "/home/fs02/pmr82_0001/ms3654/Research/Pywr-DRB/Pywr-DRB/input_data/sw_avg_wateruse_Pywr-DRB_Catchments.csv",
             "column": "Total_WD_MGD",
             "index_col": "node",
             "index": "link_01463620"
         },
         "catchmentConsumptionRatio_01463620": {
             "type": "constant",
-<<<<<<< HEAD
-            "url": "/home/fs02/pmr82_0001/ms3654/Research/Pywr-DRB/Pywr-DRB/input_data/sw_avg_wateruse_Pywr-DRB_Catchments.csv",
-=======
-            "url": "/home/fs02/pmr82_0001/tja73/Research/DRB/Pywr-DRB/Pywr-DRB/input_data/sw_avg_wateruse_Pywr-DRB_Catchments.csv",
->>>>>>> 72d98c1e
+            "url": "/home/fs02/pmr82_0001/ms3654/Research/Pywr-DRB/Pywr-DRB/input_data/sw_avg_wateruse_Pywr-DRB_Catchments.csv",
             "column": "Total_CU_WD_Ratio",
             "index_col": "node",
             "index": "link_01463620"
@@ -3458,33 +3079,21 @@
         },
         "flow_outletAssunpink": {
             "type": "dataframe",
-<<<<<<< HEAD
             "url": "/home/fs02/pmr82_0001/ms3654/Research/Pywr-DRB/Pywr-DRB/input_data/catchment_inflow_nhmv10_withObsScaled.csv",
-=======
-            "url": "/home/fs02/pmr82_0001/tja73/Research/DRB/Pywr-DRB/Pywr-DRB/input_data/catchment_inflow_nhmv10_withObsScaled.csv",
->>>>>>> 72d98c1e
             "column": "outletAssunpink",
             "index_col": "datetime",
             "parse_dates": true
         },
         "max_flow_catchmentWithdrawal_outletAssunpink": {
             "type": "constant",
-<<<<<<< HEAD
-            "url": "/home/fs02/pmr82_0001/ms3654/Research/Pywr-DRB/Pywr-DRB/input_data/sw_avg_wateruse_Pywr-DRB_Catchments.csv",
-=======
-            "url": "/home/fs02/pmr82_0001/tja73/Research/DRB/Pywr-DRB/Pywr-DRB/input_data/sw_avg_wateruse_Pywr-DRB_Catchments.csv",
->>>>>>> 72d98c1e
+            "url": "/home/fs02/pmr82_0001/ms3654/Research/Pywr-DRB/Pywr-DRB/input_data/sw_avg_wateruse_Pywr-DRB_Catchments.csv",
             "column": "Total_WD_MGD",
             "index_col": "node",
             "index": "link_outletAssunpink"
         },
         "catchmentConsumptionRatio_outletAssunpink": {
             "type": "constant",
-<<<<<<< HEAD
-            "url": "/home/fs02/pmr82_0001/ms3654/Research/Pywr-DRB/Pywr-DRB/input_data/sw_avg_wateruse_Pywr-DRB_Catchments.csv",
-=======
-            "url": "/home/fs02/pmr82_0001/tja73/Research/DRB/Pywr-DRB/Pywr-DRB/input_data/sw_avg_wateruse_Pywr-DRB_Catchments.csv",
->>>>>>> 72d98c1e
+            "url": "/home/fs02/pmr82_0001/ms3654/Research/Pywr-DRB/Pywr-DRB/input_data/sw_avg_wateruse_Pywr-DRB_Catchments.csv",
             "column": "Total_CU_WD_Ratio",
             "index_col": "node",
             "index": "link_outletAssunpink"
@@ -3503,33 +3112,21 @@
         },
         "flow_01470960": {
             "type": "dataframe",
-<<<<<<< HEAD
             "url": "/home/fs02/pmr82_0001/ms3654/Research/Pywr-DRB/Pywr-DRB/input_data/catchment_inflow_nhmv10_withObsScaled.csv",
-=======
-            "url": "/home/fs02/pmr82_0001/tja73/Research/DRB/Pywr-DRB/Pywr-DRB/input_data/catchment_inflow_nhmv10_withObsScaled.csv",
->>>>>>> 72d98c1e
             "column": "01470960",
             "index_col": "datetime",
             "parse_dates": true
         },
         "max_flow_catchmentWithdrawal_01470960": {
             "type": "constant",
-<<<<<<< HEAD
-            "url": "/home/fs02/pmr82_0001/ms3654/Research/Pywr-DRB/Pywr-DRB/input_data/sw_avg_wateruse_Pywr-DRB_Catchments.csv",
-=======
-            "url": "/home/fs02/pmr82_0001/tja73/Research/DRB/Pywr-DRB/Pywr-DRB/input_data/sw_avg_wateruse_Pywr-DRB_Catchments.csv",
->>>>>>> 72d98c1e
+            "url": "/home/fs02/pmr82_0001/ms3654/Research/Pywr-DRB/Pywr-DRB/input_data/sw_avg_wateruse_Pywr-DRB_Catchments.csv",
             "column": "Total_WD_MGD",
             "index_col": "node",
             "index": "link_01470960"
         },
         "catchmentConsumptionRatio_01470960": {
             "type": "constant",
-<<<<<<< HEAD
-            "url": "/home/fs02/pmr82_0001/ms3654/Research/Pywr-DRB/Pywr-DRB/input_data/sw_avg_wateruse_Pywr-DRB_Catchments.csv",
-=======
-            "url": "/home/fs02/pmr82_0001/tja73/Research/DRB/Pywr-DRB/Pywr-DRB/input_data/sw_avg_wateruse_Pywr-DRB_Catchments.csv",
->>>>>>> 72d98c1e
+            "url": "/home/fs02/pmr82_0001/ms3654/Research/Pywr-DRB/Pywr-DRB/input_data/sw_avg_wateruse_Pywr-DRB_Catchments.csv",
             "column": "Total_CU_WD_Ratio",
             "index_col": "node",
             "index": "link_01470960"
@@ -3548,33 +3145,21 @@
         },
         "flow_outletSchuylkill": {
             "type": "dataframe",
-<<<<<<< HEAD
             "url": "/home/fs02/pmr82_0001/ms3654/Research/Pywr-DRB/Pywr-DRB/input_data/catchment_inflow_nhmv10_withObsScaled.csv",
-=======
-            "url": "/home/fs02/pmr82_0001/tja73/Research/DRB/Pywr-DRB/Pywr-DRB/input_data/catchment_inflow_nhmv10_withObsScaled.csv",
->>>>>>> 72d98c1e
             "column": "outletSchuylkill",
             "index_col": "datetime",
             "parse_dates": true
         },
         "max_flow_catchmentWithdrawal_outletSchuylkill": {
             "type": "constant",
-<<<<<<< HEAD
-            "url": "/home/fs02/pmr82_0001/ms3654/Research/Pywr-DRB/Pywr-DRB/input_data/sw_avg_wateruse_Pywr-DRB_Catchments.csv",
-=======
-            "url": "/home/fs02/pmr82_0001/tja73/Research/DRB/Pywr-DRB/Pywr-DRB/input_data/sw_avg_wateruse_Pywr-DRB_Catchments.csv",
->>>>>>> 72d98c1e
+            "url": "/home/fs02/pmr82_0001/ms3654/Research/Pywr-DRB/Pywr-DRB/input_data/sw_avg_wateruse_Pywr-DRB_Catchments.csv",
             "column": "Total_WD_MGD",
             "index_col": "node",
             "index": "link_outletSchuylkill"
         },
         "catchmentConsumptionRatio_outletSchuylkill": {
             "type": "constant",
-<<<<<<< HEAD
-            "url": "/home/fs02/pmr82_0001/ms3654/Research/Pywr-DRB/Pywr-DRB/input_data/sw_avg_wateruse_Pywr-DRB_Catchments.csv",
-=======
-            "url": "/home/fs02/pmr82_0001/tja73/Research/DRB/Pywr-DRB/Pywr-DRB/input_data/sw_avg_wateruse_Pywr-DRB_Catchments.csv",
->>>>>>> 72d98c1e
+            "url": "/home/fs02/pmr82_0001/ms3654/Research/Pywr-DRB/Pywr-DRB/input_data/sw_avg_wateruse_Pywr-DRB_Catchments.csv",
             "column": "Total_CU_WD_Ratio",
             "index_col": "node",
             "index": "link_outletSchuylkill"
@@ -3600,22 +3185,14 @@
         },
         "demand_nyc": {
             "type": "dataframe",
-<<<<<<< HEAD
             "url": "/home/fs02/pmr82_0001/ms3654/Research/Pywr-DRB/Pywr-DRB/input_data/deliveryNYC_ODRM_extrapolated.csv",
-=======
-            "url": "/home/fs02/pmr82_0001/tja73/Research/DRB/Pywr-DRB/Pywr-DRB/input_data/deliveryNYC_ODRM_extrapolated.csv",
->>>>>>> 72d98c1e
             "column": "aggregate",
             "index_col": "datetime",
             "parse_dates": true
         },
         "demand_nj": {
             "type": "dataframe",
-<<<<<<< HEAD
             "url": "/home/fs02/pmr82_0001/ms3654/Research/Pywr-DRB/Pywr-DRB/input_data/deliveryNJ_DRCanal_extrapolated.csv",
-=======
-            "url": "/home/fs02/pmr82_0001/tja73/Research/DRB/Pywr-DRB/Pywr-DRB/input_data/deliveryNJ_DRCanal_extrapolated.csv",
->>>>>>> 72d98c1e
             "index_col": "datetime",
             "parse_dates": true
         },
@@ -4441,110 +4018,70 @@
         },
         "predicted_nonnyc_gage_flow_delMontague_lag1": {
             "type": "dataframe",
-<<<<<<< HEAD
             "url": "/home/fs02/pmr82_0001/ms3654/Research/Pywr-DRB/Pywr-DRB/input_data/predicted_inflows_diversions_nhmv10_withObsScaled.csv",
-=======
-            "url": "/home/fs02/pmr82_0001/tja73/Research/DRB/Pywr-DRB/Pywr-DRB/input_data/predicted_inflows_diversions_nhmv10_withObsScaled.csv",
->>>>>>> 72d98c1e
             "column": "delMontague_lag1_regression_disagg",
             "index_col": "datetime",
             "parse_dates": true
         },
         "predicted_nonnyc_gage_flow_delMontague_lag2": {
             "type": "dataframe",
-<<<<<<< HEAD
             "url": "/home/fs02/pmr82_0001/ms3654/Research/Pywr-DRB/Pywr-DRB/input_data/predicted_inflows_diversions_nhmv10_withObsScaled.csv",
-=======
-            "url": "/home/fs02/pmr82_0001/tja73/Research/DRB/Pywr-DRB/Pywr-DRB/input_data/predicted_inflows_diversions_nhmv10_withObsScaled.csv",
->>>>>>> 72d98c1e
             "column": "delMontague_lag2_regression_disagg",
             "index_col": "datetime",
             "parse_dates": true
         },
         "predicted_nonnyc_gage_flow_delTrenton_lag1": {
             "type": "dataframe",
-<<<<<<< HEAD
             "url": "/home/fs02/pmr82_0001/ms3654/Research/Pywr-DRB/Pywr-DRB/input_data/predicted_inflows_diversions_nhmv10_withObsScaled.csv",
-=======
-            "url": "/home/fs02/pmr82_0001/tja73/Research/DRB/Pywr-DRB/Pywr-DRB/input_data/predicted_inflows_diversions_nhmv10_withObsScaled.csv",
->>>>>>> 72d98c1e
             "column": "delTrenton_lag1_regression_disagg",
             "index_col": "datetime",
             "parse_dates": true
         },
         "predicted_nonnyc_gage_flow_delTrenton_lag2": {
             "type": "dataframe",
-<<<<<<< HEAD
             "url": "/home/fs02/pmr82_0001/ms3654/Research/Pywr-DRB/Pywr-DRB/input_data/predicted_inflows_diversions_nhmv10_withObsScaled.csv",
-=======
-            "url": "/home/fs02/pmr82_0001/tja73/Research/DRB/Pywr-DRB/Pywr-DRB/input_data/predicted_inflows_diversions_nhmv10_withObsScaled.csv",
->>>>>>> 72d98c1e
             "column": "delTrenton_lag2_regression_disagg",
             "index_col": "datetime",
             "parse_dates": true
         },
         "predicted_nonnyc_gage_flow_delTrenton_lag3": {
             "type": "dataframe",
-<<<<<<< HEAD
             "url": "/home/fs02/pmr82_0001/ms3654/Research/Pywr-DRB/Pywr-DRB/input_data/predicted_inflows_diversions_nhmv10_withObsScaled.csv",
-=======
-            "url": "/home/fs02/pmr82_0001/tja73/Research/DRB/Pywr-DRB/Pywr-DRB/input_data/predicted_inflows_diversions_nhmv10_withObsScaled.csv",
->>>>>>> 72d98c1e
             "column": "delTrenton_lag3_regression_disagg",
             "index_col": "datetime",
             "parse_dates": true
         },
         "predicted_nonnyc_gage_flow_delTrenton_lag4": {
             "type": "dataframe",
-<<<<<<< HEAD
             "url": "/home/fs02/pmr82_0001/ms3654/Research/Pywr-DRB/Pywr-DRB/input_data/predicted_inflows_diversions_nhmv10_withObsScaled.csv",
-=======
-            "url": "/home/fs02/pmr82_0001/tja73/Research/DRB/Pywr-DRB/Pywr-DRB/input_data/predicted_inflows_diversions_nhmv10_withObsScaled.csv",
->>>>>>> 72d98c1e
             "column": "delTrenton_lag4_regression_disagg",
             "index_col": "datetime",
             "parse_dates": true
         },
         "predicted_demand_nj_lag1": {
             "type": "dataframe",
-<<<<<<< HEAD
             "url": "/home/fs02/pmr82_0001/ms3654/Research/Pywr-DRB/Pywr-DRB/input_data/predicted_inflows_diversions_nhmv10_withObsScaled.csv",
-=======
-            "url": "/home/fs02/pmr82_0001/tja73/Research/DRB/Pywr-DRB/Pywr-DRB/input_data/predicted_inflows_diversions_nhmv10_withObsScaled.csv",
->>>>>>> 72d98c1e
             "column": "demand_nj_lag1_regression_disagg",
             "index_col": "datetime",
             "parse_dates": true
         },
         "predicted_demand_nj_lag2": {
             "type": "dataframe",
-<<<<<<< HEAD
             "url": "/home/fs02/pmr82_0001/ms3654/Research/Pywr-DRB/Pywr-DRB/input_data/predicted_inflows_diversions_nhmv10_withObsScaled.csv",
-=======
-            "url": "/home/fs02/pmr82_0001/tja73/Research/DRB/Pywr-DRB/Pywr-DRB/input_data/predicted_inflows_diversions_nhmv10_withObsScaled.csv",
->>>>>>> 72d98c1e
             "column": "demand_nj_lag2_regression_disagg",
             "index_col": "datetime",
             "parse_dates": true
         },
         "predicted_demand_nj_lag3": {
             "type": "dataframe",
-<<<<<<< HEAD
             "url": "/home/fs02/pmr82_0001/ms3654/Research/Pywr-DRB/Pywr-DRB/input_data/predicted_inflows_diversions_nhmv10_withObsScaled.csv",
-=======
-            "url": "/home/fs02/pmr82_0001/tja73/Research/DRB/Pywr-DRB/Pywr-DRB/input_data/predicted_inflows_diversions_nhmv10_withObsScaled.csv",
->>>>>>> 72d98c1e
             "column": "demand_nj_lag3_regression_disagg",
             "index_col": "datetime",
             "parse_dates": true
         },
         "predicted_demand_nj_lag4": {
             "type": "dataframe",
-<<<<<<< HEAD
             "url": "/home/fs02/pmr82_0001/ms3654/Research/Pywr-DRB/Pywr-DRB/input_data/predicted_inflows_diversions_nhmv10_withObsScaled.csv",
-=======
-            "url": "/home/fs02/pmr82_0001/tja73/Research/DRB/Pywr-DRB/Pywr-DRB/input_data/predicted_inflows_diversions_nhmv10_withObsScaled.csv",
->>>>>>> 72d98c1e
             "column": "demand_nj_lag4_regression_disagg",
             "index_col": "datetime",
             "parse_dates": true
