"""
Contains all plotting functions used for Pywr-DRB model assessments, including:


"""
import datetime

import numpy as np
import pandas as pd
import matplotlib as mpl
import seaborn as sns
from matplotlib import pyplot as plt
from matplotlib.patches import Patch
from matplotlib.lines import Line2D
from matplotlib import gridspec
from matplotlib import cm
from matplotlib.patches import Rectangle
from matplotlib.collections import PatchCollection
from matplotlib.colors import Normalize, LogNorm, ListedColormap, BoundaryNorm, LinearSegmentedColormap
from matplotlib.gridspec import GridSpec
from scipy import stats
import sys


import hydroeval as he
import h5py
import datetime as dt

from pywrdrb.pywr_drb_node_data import upstream_nodes_dict, downstream_node_lags, immediate_downstream_nodes_dict

# Custom modules
from pywrdrb.utils.constants import cms_to_mgd, cm_to_mg, cfs_to_mgd
from pywrdrb.utils.lists import reservoir_list, reservoir_list_nyc, majorflow_list, reservoir_link_pairs, seasons_dict
<<<<<<< HEAD
from pywrdrb.utils.lists import drbc_lower_basin_reservoirs
from pywrdrb.utils.directories import input_dir, fig_dir, output_dir, model_data_dir
=======
from pywrdrb.utils.directories import input_dir, fig_dir, output_dir, model_data_dir, spatial_data_dir
>>>>>>> bb5dedd8
from pywrdrb.make_model import get_reservoir_max_release
from pywrdrb.plotting.styles import base_model_colors, model_hatch_styles, paired_model_colors, scatter_model_markers, \
    node_label_dict, node_label_full_dict, model_label_dict, month_dict, model_linestyle_dict


dpi=400


### function to return subset of dates for timeseries data
def subset_timeseries(timeseries, start_date, end_date, end_inclusive=True):
    data = timeseries.copy()
    if isinstance(start_date, str):
        start_date = pd.to_datetime(start_date)
        end_date = pd.to_datetime(end_date)
    if not end_inclusive:
        end_date = end_date - dt.timedelta(days=1)

    if start_date is not None:
        data = data.loc[start_date:]
    if end_date is not None:
        data = data.loc[:end_date]
    return data


## This new version includes lower basin contributions
def new_plot_NYC_release_components_combined(nyc_release_components,
                                             lower_basin_mrf_contributions, 
                                             reservoir_releases, major_flows, inflows, diversions,
                                         consumptions, model, node, start_date = None, end_date = None,
                                         use_proportional=False, use_log=False, fig_dir=fig_dir):
    fig, axs = plt.subplots(2,1,figsize=(8,5))

    ### subfig a: first split up NYC releases into components
    release_total = subset_timeseries(reservoir_releases[model][reservoir_list_nyc], start_date, end_date).sum(axis=1)
    x = release_total.index
    if use_proportional:
        ax2 = axs[0]
        ax2.plot(release_total, color='k', lw=1)
        ax2.set_xlim([x[0], x[-1]])
        ax = ax2.twinx()
        ax.set_ylim([0,100])

        if use_log:
            ax2.semilogy()

    else:
        ax = axs[0]
        ax.plot(release_total, color='k', lw=1)
        ax.set_xlim([x[0], x[-1]])
        if use_log:
            ax.semilogy()

    ### colorbrewer brown/teal palette https://colorbrewer2.org/#type=diverging&scheme=BrBG&n=4
    colors = ['#01665e', '#35978f', '#80cdc1', '#c7eae5', '#f6e8c3', '#dfc27d', '#bf812d', '#8c510a']
    alpha = 1


    release_components_full = subset_timeseries(nyc_release_components[model], start_date, end_date)
    release_types = ['mrf_target_individual', 'mrf_montagueTrenton', 'flood_release', 'spill']
    release_components = pd.DataFrame({release_type: release_components_full[[c for c in release_components_full.columns if release_type in c]].sum(axis=1) for release_type in release_types})

    lower_basin_mrf_contributions = subset_timeseries(lower_basin_mrf_contributions[model], start_date, end_date)
    lower_basin_mrf_contributions.columns = [c.split('_')[-1] for c in lower_basin_mrf_contributions.columns]
    
    if use_proportional:
        release_components = release_components.divide(release_total, axis=0) * 100

    y1 = 0
    y2 = y1 + release_components[f'mrf_montagueTrenton'].values
    y3 = y2 + release_components[f'mrf_target_individual'].values
    y4 = y3 + release_components[f'flood_release'].values
    y5 = y4 + release_components[f'spill'].values
    ax.fill_between(x, y4, y5, label='NYC Spill', color=colors[0], alpha=alpha)
    ax.fill_between(x, y3, y4, label='NYC FFMP Flood', color=colors[1], alpha=alpha)
    ax.fill_between(x, y2, y3, label='NYC FFMP Individual', color=colors[2], alpha=alpha)
    ax.fill_between(x, y1, y2, label='NYC FFMP Downstream', color=colors[3], alpha=alpha)

    if use_proportional:
        ax2.set_ylabel('Total Release (MGD)')
        ax.set_ylabel('Release Contribution (%)')
    else:
        ax.set_ylabel('Total Release (MGD)')


    if use_proportional:
        ax.set_zorder(1)
        ax2.set_zorder(2)
        ax2.patch.set_visible(False)

    ### subfig b: split up trenton flow into components

<<<<<<< HEAD
    # Get total sim and obs flow
    total_sim_node_flow = subset_timeseries(major_flows[model][node], start_date, end_date)

    ### for Trenton, we use "Trenton Equivalent Flow" 
    # add NJ diversion to simulated flow
    # add blueMarsh MRF contribution (not connected in simulated but is included in "equivelent flow")
    if node == 'delTrenton':
        nj_diversion = subset_timeseries(diversions[model]['delivery_nj'], start_date, end_date)
        total_sim_node_flow += nj_diversion
        
        blueMarsh_mrf_contribution = subset_timeseries(lower_basin_mrf_contributions['blueMarsh'], start_date, end_date)
        total_sim_node_flow += blueMarsh_mrf_contribution
        
    if use_proportional:
        ax2 = axs[1]
        ax2.plot(total_sim_node_flow, color='k', lw=1)
        ax = ax2.twinx()
        ax.set_ylim([0,100])
        ax.set_xlim(total_sim_node_flow.index[0], total_sim_node_flow.index[-1])
        if use_log:
            ax2.semilogy()

        ax2.set_ylabel('Total Flow (MGD)')
        ax.set_ylabel('Flow Contribution (%)')
    else:
        ax = axs[1]
        ax.plot(total_sim_node_flow, color='k', lw=1)
        ax.set_ylabel('Total Release (MGD)')


    # Get contributing flows
    contributing = upstream_nodes_dict[node]
    non_nyc_reservoirs = [i for i in contributing if (i in reservoir_list) and (i not in reservoir_list_nyc)]
    
    non_nyc_release_contributions = reservoir_releases[model][non_nyc_reservoirs]         
        
    use_inflows = [i for i in contributing if (i in majorflow_list)]
    if node == 'delMontague':
        use_inflows.append('delMontague')
    inflow_contributions = inflows[model][use_inflows] - consumptions[model][use_inflows]
    mrf_target_individuals = nyc_release_components[model][[c for c in nyc_release_components[model].columns if 'mrf_target_individual' in c]]
    mrf_target_individuals.columns = [c.rsplit('_',1)[1] for c in mrf_target_individuals.columns]
    mrf_montagueTrentons = nyc_release_components[model][[c for c in nyc_release_components[model].columns if 'mrf_montagueTrenton' in c]]
    mrf_montagueTrentons.columns = [c.rsplit('_',1)[1] for c in mrf_montagueTrentons.columns]
    flood_releases = nyc_release_components[model][[c for c in nyc_release_components[model].columns if 'flood_release' in c]]
    flood_releases.columns = [c.rsplit('_',1)[1] for c in flood_releases.columns]
    spills = nyc_release_components[model][[c for c in nyc_release_components[model].columns if 'spill' in c]]
    spills.columns = [c.rsplit('_',1)[1] for c in spills.columns]


    # Impose lag
    for c in upstream_nodes_dict[node][::-1]:
        if c in inflow_contributions.columns:
            lag = downstream_node_lags[c]
            downstream_node = immediate_downstream_nodes_dict[c]
            while downstream_node != node:
                lag += downstream_node_lags[downstream_node]
                downstream_node = immediate_downstream_nodes_dict[downstream_node]
            if lag > 0:
                inflow_contributions[c].iloc[lag:] = inflow_contributions[c].iloc[:-lag]
        elif c in non_nyc_release_contributions.columns:
            lag = downstream_node_lags[c]
            downstream_node = immediate_downstream_nodes_dict[c]
            while downstream_node != node:
                lag += downstream_node_lags[downstream_node]
                downstream_node = immediate_downstream_nodes_dict[downstream_node]
            if lag > 0:
                non_nyc_release_contributions[c].iloc[lag:] = non_nyc_release_contributions[c].iloc[:-lag]
        elif c in mrf_target_individuals.columns:
            lag = downstream_node_lags[c]
            downstream_node = immediate_downstream_nodes_dict[c]
            while downstream_node != node:
                lag += downstream_node_lags[downstream_node]
                downstream_node = immediate_downstream_nodes_dict[downstream_node]
            if lag > 0:
                mrf_target_individuals[c].iloc[lag:] = mrf_target_individuals[c].iloc[:-lag]
                mrf_montagueTrentons[c].iloc[lag:] = mrf_montagueTrentons[c].iloc[:-lag]
                flood_releases[c].iloc[lag:] = flood_releases[c].iloc[:-lag]
                spills[c].iloc[lag:] = spills[c].iloc[:-lag]
        elif c in lower_basin_mrf_contributions.columns:
            lag = downstream_node_lags[c]
            downstream_node = immediate_downstream_nodes_dict[c]
            while downstream_node != node:
                lag += downstream_node_lags[downstream_node]
                downstream_node = immediate_downstream_nodes_dict[downstream_node]
            if lag > 0:
                lower_basin_mrf_contributions[c].iloc[lag:] = lower_basin_mrf_contributions[c].iloc[:-lag]
                


    inflow_contributions = subset_timeseries(inflow_contributions, start_date, end_date).sum(axis=1)
    non_nyc_release_contributions = subset_timeseries(non_nyc_release_contributions, start_date, end_date).sum(axis=1)
    mrf_target_individuals = subset_timeseries(mrf_target_individuals, start_date, end_date).sum(axis=1)
    mrf_montagueTrentons = subset_timeseries(mrf_montagueTrentons, start_date, end_date).sum(axis=1)
    flood_releases = subset_timeseries(flood_releases, start_date, end_date).sum(axis=1)
    spills = subset_timeseries(spills, start_date, end_date).sum(axis=1)
    lower_basin_mrf_contributions = subset_timeseries(lower_basin_mrf_contributions, start_date, end_date).sum(axis=1)
    
    if use_proportional:
        inflow_contributions = inflow_contributions.divide(total_sim_node_flow) * 100
        non_nyc_release_contributions = non_nyc_release_contributions.divide(total_sim_node_flow) * 100
        mrf_target_individuals = mrf_target_individuals.divide(total_sim_node_flow) * 100
        mrf_montagueTrentons = mrf_montagueTrentons.divide(total_sim_node_flow) * 100
        flood_releases = flood_releases.divide(total_sim_node_flow) * 100
        spills = spills.divide(total_sim_node_flow) * 100
        lower_basin_mrf_contributions = lower_basin_mrf_contributions.divide(total_sim_node_flow) * 100

    y1 = 0
    y2 = y1 + inflow_contributions
    y3 = y2 + non_nyc_release_contributions
    y3_5 = y3 + lower_basin_mrf_contributions
    y4 = y3_5 + mrf_montagueTrentons
    y5 = y4 + mrf_target_individuals
    y6 = y5 + flood_releases
    y7 = y6 + spills
    ax.fill_between(x, y6, y7, label='NYC Spill', color=colors[0], alpha=alpha)
    ax.fill_between(x, y5, y6, label='NYC FFMP Flood', color=colors[1], alpha=alpha)
    ax.fill_between(x, y4, y5, label='NYC FFMP Individual', color=colors[2], alpha=alpha)
    ax.fill_between(x, y3_5, y4, label='NYC FFMP Downstream', color=colors[3], alpha=alpha)
    ax.fill_between(x, y3, y3_5, label = 'Lower Basin FFMP', color = 'purple', alpha=alpha)
    ax.fill_between(x, y2, y3, label='Non-NYC Release', color=colors[5], alpha=alpha)
    ax.fill_between(x, y1, y2, label='Uncontrolled Flow', color=colors[4], alpha=alpha)

    ax.legend(frameon=False, loc='center', bbox_to_anchor=(0.5, -0.3), ncols=3)

    if use_proportional:
        ax.set_zorder(1)
        ax2.set_zorder(2)
        ax2.patch.set_visible(False)



    plt.savefig(f'{fig_dir}NYC_release_components_combined_{model}_{node}_' + \
                f'{release_total.index.year[0]}_{release_total.index.year[-1]}.png',
                bbox_inches='tight', dpi=500)


def plot_3part_flows_hier(reservoir_downstream_gages, major_flows, models, colordict = paired_model_colors,
=======
def plot_3part_flows_hier(reservoir_downstream_gages, major_flows, nodes, models, colordict = paired_model_colors,
>>>>>>> bb5dedd8
                            markerdict = scatter_model_markers, start_date=None, end_date=None, end_inclusive=False,
                            uselog=False, save_fig=True, fig_dir = fig_dir):

    use2nd = True if len(models) > 1 else False
    alpha_lines = 1
    alpha_dots = 0.25
    fontsize = 8

    labels = [['a)','b)','c)'],
              ['d)', 'e)', 'f)'],
              ['g)', 'h)', 'i)']
              ]

    fig = plt.figure(figsize=(8, 5.2))
    gs = fig.add_gridspec(3,3, width_ratios=(2, 1, 1), wspace=0.35, hspace=0.25)

    ### function to get correct data for each row of figure
    def get_fig_data(model, node):
        if node in ['cannonsville','NYCAgg']:
            ### cannonsville only
            data = subset_timeseries(reservoir_downstream_gages[model][node], start_date, end_date,
                                     end_inclusive=end_inclusive)

        elif node in ['delMontague','delTrenton']:
            ### trenton
            data = subset_timeseries(major_flows[model][node], start_date, end_date,
                                     end_inclusive=end_inclusive)
        else:
            print(f'get_fig_data() not set for node {node}')
            data = ''
        return data


    for row, node in enumerate(nodes):

        ### get observed data for comparison
        obs = get_fig_data('obs', node)

        ### first fig: time series of observed & modeled flows
        ax = fig.add_subplot(gs[row, 0])
        for i, m in enumerate(models):
            if use2nd or i == 0:
                ### first plot time series of observed vs modeled
                modeled = get_fig_data(m, node)

                if i == 0:
                    ax.plot(obs, label=model_label_dict['obs'], color=colordict['obs'], zorder=2, alpha=alpha_lines)
                ax.plot(modeled, label=model_label_dict[m], color=colordict[m], zorder=1, alpha=alpha_lines)

                ax.set_ylabel('Daily Flow (MGD)', fontsize=fontsize)

                if uselog:
                    ax.semilogy()
                ax.set_xlim([start_date, end_date])
                ax.set_xticklabels(ax.get_xticklabels(), rotation=30, ha='right', va='top', fontsize=fontsize)

        ax.set_yticklabels(ax.get_yticklabels(), fontsize=fontsize)
        if row == 2:
            ax.legend(frameon=False, loc='upper center', bbox_to_anchor = (1.1, -0.35), ncols=3, fontsize=fontsize)
            ax.set_xticklabels(ax.get_xticklabels(), fontsize=fontsize)
        else:
            ax.set_xticklabels(['']*len(ax.get_xticklabels()), fontsize=fontsize)

        ax.annotate(labels[row][0], xy=(0.02, 0.95), xycoords='axes fraction', fontsize=fontsize, weight='bold',
                    va='top', ha='left')


        ### second fig: scatterplot of observed vs modeled flow
        ax = fig.add_subplot(gs[row, 1])
        for i, m in enumerate(models):
            ### now add scatter of observed vs modeled
            if use2nd or i == 0:
                ### first plot time series of observed vs modeled
                modeled = get_fig_data(m, node)
                ax.scatter(obs, modeled, alpha=alpha_dots, zorder=2, color=colordict[m], marker=markerdict[m])
                diagmax = min(ax.get_xlim()[1], ax.get_ylim()[1])
                ax.plot([0, diagmax], [0, diagmax], color=colordict['obs'], ls='--')

                ax.loglog()
                if row == 2:
                    ax.set_xlabel('Observed Flow (MGD)', fontsize=fontsize)
                ax.set_ylabel('Modeled Flow (MGD)', fontsize=fontsize)

        ax.annotate(labels[row][1], xy=(0.05, 0.95), xycoords='axes fraction', fontsize=fontsize, weight='bold',
                    va='top', ha='left')

        ax.set_xticklabels(ax.get_xticklabels(), fontsize=fontsize)
        ax.set_yticklabels(ax.get_yticklabels(), fontsize=fontsize)

        ### third fig: flow duration curves
        ax = fig.add_subplot(gs[row, 2])
        def plot_exceedance(data, ax, color, label, **kwargs):
            df = data.sort_values()[::-1]
            exceedance = (np.arange(1., len(df) + 1.) / len(df) * 100)
            ax.plot(exceedance, df, color=color, label=label, **kwargs)

        for i, m in enumerate(models):
            if use2nd or i == 0:
                modeled = get_fig_data(m, node)
                if i == 0:
                    plot_exceedance(obs, ax, color = colordict['obs'], label=model_label_dict['obs'],
                                    alpha=alpha_lines, zorder=2)
                    ax.semilogy()
                    if row == 2:
                        ax.set_xlabel('Exceedence (%)', fontsize=fontsize)
                    ax.set_ylabel('Daily Flow (MGD)', fontsize=fontsize)

                plot_exceedance(modeled, ax, color = colordict[m], label=model_label_dict[m],
                                alpha = alpha_lines, zorder=1)

        ax.annotate(labels[row][2], xy=(0.07, 0.95), xycoords='axes fraction', fontsize=fontsize, weight='bold',
                    va='top', ha='left')

        ax.set_xticklabels(ax.get_xticklabels(), fontsize=fontsize)
        ax.set_yticklabels(ax.get_yticklabels(), fontsize=fontsize)

    # plt.show()
    if save_fig:
        if use2nd:
            fig.savefig(f'{fig_dir}streamflow_3plots_{models[0]}_{models[1]}_hier_' + \
                f'{modeled.index.year[0]}_{modeled.index.year[-1]}.png', bbox_inches='tight', dpi = dpi)
        else:
            fig.savefig(f'{fig_dir}streamflow_3plots_{models[0]}_hier_' + \
                f'{modeled.index.year[0]}_{modeled.index.year[-1]}.png', bbox_inches='tight', dpi = dpi)
        plt.close()
    return








###
def get_error_metrics(reservoir_downstream_gages, major_flows, models, nodes, start_date=None, end_date=None,
                      end_inclusive=False):
    """
    Generate error metrics (NSE, KGE, correlation, bias, etc.) for a specific model and node.

    Args:
        results (dict): A dictionary containing dataframes of results.
        models (list): A list of model names (str) to compute error metrics for.
        nodes (list): A list of node names (str) to compute error metrics for.

    Returns:
        pd.DataFrame: A dataframe containing error metrics for the specified models and nodes.
    """
    ### compile error across models/nodes/metrics
    for j, node in enumerate(nodes):
        if node in reservoir_list + ['NYCAgg']:
            results = reservoir_downstream_gages
        else:
            results = major_flows

        for i, m in enumerate(models):
            resultsdict = {}
            for timescale in ['D','M']:
                obs = subset_timeseries(results['obs'][node], start_date, end_date, end_inclusive=end_inclusive)
                modeled = subset_timeseries(results[m][node], start_date, end_date, end_inclusive=end_inclusive)
                if timescale == 'M':
                    obs = obs.resample('M').mean()
                    modeled = modeled.resample('M').mean()

                ### get kge & nse
                kge, r, alpha, beta = he.evaluator(he.kge, modeled, obs)
                nse = he.evaluator(he.nse, modeled, obs)
                logkge, logr, logalpha, logbeta = he.evaluator(he.kge, modeled, obs, transform='log')
                lognse = he.evaluator(he.nse, modeled, obs, transform='log')

                ### autocorrelation, 1 & 7 day
                autocorr1_obs_log = np.corrcoef(np.log(obs.iloc[1:]), np.log(obs.iloc[:-1]))[0,1]
                autocorr1_mod_log = np.corrcoef(np.log(modeled.iloc[1:]), np.log(modeled.iloc[:-1]))[0,1]
                rel_autocorr1 = autocorr1_mod_log / autocorr1_obs_log
                autocorr7_obs_log = np.corrcoef(np.log(obs.iloc[7:]), np.log(obs.iloc[:-7]))[0,1]
                autocorr7_mod_log = np.corrcoef(np.log(modeled.iloc[7:]), np.log(modeled.iloc[:-7]))[0,1]
                rel_autocorr7 = autocorr7_mod_log / autocorr7_obs_log
                ### relative roughness, measured as std of diffed series. Do this in log space too.
                ### https://stats.stackexchange.com/questions/24607/how-to-measure-smoothness-of-a-time-series-in-r
                rel_roughness_log = np.std(np.log(modeled.iloc[1:].values) - np.log(modeled.iloc[:-1].values)) / \
                                    np.std(np.log(obs.iloc[1:].values) - np.log(obs.iloc[:-1].values))

                ### get horizontal FDC match metric (1 minus max horiz distance between FDCs, i.e., Kolmogorov-Smirnov Statistic - 1 in ideal case, 0 in worst case)
                kss, _ = stats.ks_2samp(modeled, obs)
                fdc_match_horiz = 1 - kss
                ### get vertical FDC match metric (1 minus max vertical distance between FDCs, normalized by range of FDCs, in log space. Also 1 in ideal case, 0 in worst case)
                obs_ordered = np.log(np.sort(obs))
                modeled_ordered = np.log(np.sort(modeled))
                fdc_range = max(obs_ordered.max(), modeled_ordered.max()) - min(obs_ordered.min(), modeled_ordered.min())
                fdc_match_vert = 1 - np.abs(obs_ordered - modeled_ordered).max() / fdc_range

                ### FDC slope relative bias. follow Yan et al JAMES SI, but switch to relative value so 1 is best, like bias/std.
                ### Do this in log space, even though Yan et al doesnt do that. seems like real space is just measuring size of higher quantile.
                sfdc_2575_obs_log = (np.log(np.quantile(obs, 0.75)) - np.log(np.quantile(obs, 0.25))) / 0.5
                sfdc_0595_obs_log = (np.log(np.quantile(obs, 0.95)) - np.log(np.quantile(obs, 0.05))) / 0.9
                sfdc_MinMax_obs_log = (np.log(obs.max()) - np.log(obs.min()))
                sfdc_2575_mod_log = (np.log(np.quantile(modeled, 0.75)) - np.log(np.quantile(modeled, 0.25))) / 0.5
                sfdc_0595_mod_log = (np.log(np.quantile(modeled, 0.95)) - np.log(np.quantile(modeled, 0.05))) / 0.9
                sfdc_MinMax_mod_log = (np.log(modeled.max()) - np.log(modeled.min()))
                sfdc_relBias_2575_log = sfdc_2575_mod_log / sfdc_2575_obs_log
                sfdc_relBias_0595_log = sfdc_0595_mod_log / sfdc_0595_obs_log
                sfdc_relBias_MinMax_log = sfdc_MinMax_mod_log / sfdc_MinMax_obs_log

                ### relative biases in different seasons
                relbiases = {'Annual': modeled.mean() / obs.mean()}
                season_ts = [seasons_dict[m] for m in obs.index.month]
                seasons = ['DJF','MAM','JJA','SON']
                for season in seasons:
                    bools = np.array([s == season for s in season_ts])
                    relbiases[season] = modeled.loc[bools].mean() / obs.loc[bools].mean()

                ### relative biases in different quantiles of observed series
                qgroups = [(0,5),(5,25),(25,75),(75,95),(95,100)]
                for qgroup in qgroups:
                    if qgroup[1] == 100:
                        bools = obs >= np.quantile(obs, qgroup[0]/100)
                    elif qgroup[0] == 0:
                        bools = obs < np.quantile(obs, qgroup[1]/100)
                    else:
                        bools = np.logical_and(obs >= np.quantile(obs, qgroup[0]/100),
                                               obs < np.quantile(obs, qgroup[1]/100))

                    relbiases[f'q{qgroup[0]}-{qgroup[1]}'] = modeled.loc[bools].mean() / obs.loc[bools].mean()
                ### rel bias in min/max flow
                relbiases['qMin'] = modeled.min() / obs.min()
                relbiases['qMax'] = modeled.max() / obs.max()

                resultsdict_inner = {'nse': nse[0], 'kge': kge[0], 'r': r[0], 'alpha': alpha[0], 'beta': beta[0],
                                   'lognse': lognse[0], 'logkge': logkge[0], 'logr': logr[0], 'logalpha': logalpha[0],
                                   'logbeta': logbeta[0],
                                     'rel_autocorr1': rel_autocorr1, 'rel_autocorr7': rel_autocorr7,
                                     'rel_roughness_log': rel_roughness_log,
                                     'fdc_match_horiz': fdc_match_horiz, 'fdc_match_vert': fdc_match_vert,
                                     'sfdc_relBias_2575_log': sfdc_relBias_2575_log,
                                     'sfdc_relBias_0595_log': sfdc_relBias_0595_log,
                                     'sfdc_relBias_MinMax_log': sfdc_relBias_MinMax_log,
                                     'bias_Annual': relbiases['Annual']}

                for key in seasons + ['qMin','qMax']:
                    resultsdict_inner[f'bias_{key}'] = relbiases[key]
                for qgroup in qgroups:
                    resultsdict_inner[f'bias_q{qgroup[0]}-{qgroup[1]}'] = relbiases[f'q{qgroup[0]}-{qgroup[1]}']

                for k,v in resultsdict_inner.items():
                    resultsdict[f'{timescale}_{k}'] = v

            resultsdict['node'] = node
            resultsdict['model'] = m
            if i == 0 and j == 0:
                results_metrics = pd.DataFrame(resultsdict, index=[0])
            else:
                results_metrics = pd.concat([results_metrics, pd.DataFrame(resultsdict, index=[0])])

    results_metrics.reset_index(inplace=True, drop=True)
    return results_metrics






### gridded version of multimetric/multisite/multimodel comparison of error metrics wrt observed record
def plot_gridded_error_metrics(results_metrics, models, nodes, start_date, end_date, figstage=0, fig_dir = fig_dir):
    """

    """
    ### figstage: 0 = Smaller subset of locations & models, with daily metrics
    ###           1 = Full set of locations & models, with daily metrics
    ###           2 = Full set of locations & models, with monthly metrics
    ### for figstage==0 (subset of nodes & models for smaller fig for main text figure), use larger font
    if figstage == 0:
        fontsize = 8
    else:
        fontsize = 7

    fig, ax = plt.subplots(1,1, figsize=(9,9))

    # metrics = ['nse', 'kge', 'r', 'alpha', 'beta', 'kss', 'lognse', 'logkge', 'sfdc_relBias_2575', 'sfdc_relBias_0595']
    # metrics = [f'{timescale}_{metric}' for metric in metrics for timescale in ('D','M')]
    if figstage < 2:
        metrics = ['D_nse', 'D_kge', 'D_r', 'D_fdc_match_horiz', 'D_fdc_match_vert',
                   'D_sfdc_relBias_2575_log', 'D_sfdc_relBias_0595_log', 'D_alpha',
                   'D_rel_autocorr1', 'D_rel_roughness_log',
                   'D_bias_Annual', 'D_bias_DJF', 'D_bias_MAM', 'D_bias_JJA', 'D_bias_SON',
                   'D_bias_qMin', 'D_bias_q0-5', 'D_bias_q5-25', 'D_bias_q25-75', 'D_bias_q75-95',
                   'D_bias_q95-100', 'D_bias_qMax']
    else:
        metrics = ['M_nse', 'M_kge', 'M_r', 'M_fdc_match_horiz', 'M_fdc_match_vert',
                   'M_sfdc_relBias_2575_log', 'M_sfdc_relBias_0595_log', 'M_alpha',
                   'M_rel_autocorr1', 'M_rel_roughness_log',
                   'M_bias_Annual', 'M_bias_DJF', 'M_bias_MAM', 'M_bias_JJA', 'M_bias_SON',
                   'M_bias_qMin', 'M_bias_q0-5', 'M_bias_q5-25', 'M_bias_q25-75', 'M_bias_q75-95',
                   'M_bias_q95-100', 'M_bias_qMax']

    # metric_label_dict = {'nse': 'Nash-Sutcliffe Efficiency', 'kge': 'Kling-Gupta Efficiency', 'r': 'Correlation', 'alpha': 'Relative STD', 'beta': 'Relative Bias',
    #                      'kss': 'Kolmogorov-Smirnov Metric', 'lognse': 'Log Nash-Sutcliffe Efficiency', 'logkge': 'Log Kling-Gupta Efficiency'}
    metric_label_dict = {'nse': 'NSE', 'kge': 'KGE', 'r': 'Corr.', 'alpha': 'Rel. STD', 'beta': 'Rel. Bias',
                         'fdc_match_horiz': 'FDC Horiz. Match', 'fdc_match_vert': 'FDC Vert. Match', 'lognse': 'Log NSE', 'logkge': 'Log KGE',
                         'sfdc_relBias_2575':'FDC Q25-75 Slope Rel. Bias',
                         'sfdc_relBias_0595':'FDC Q5-95 Slope Rel. Bias',
                         'sfdc_relBias_2575_log': 'Log FDC Q25-75 Slope Rel. Bias',
                         'sfdc_relBias_0595_log': 'Log FDC Q5-95 Slope Rel. Bias',
                         'bias_Annual':'Annual Rel. Bias', 'bias_DJF':'DJF Rel. Bias', 'bias_MAM':'MAM Rel. Bias',
                         'bias_JJA':'JJA Rel. Bias', 'bias_SON':'SON Rel. Bias',
                         'bias_qMin': 'QMin Rel. Bias', 'bias_q0-5': 'Q0-5 Rel. Bias', 'bias_q5-25': 'Q5-25 Rel. Bias',
                         'bias_q25-75': 'Q25-75 Rel. Bias', 'bias_q75-95': 'Q75-95 Rel. Bias',
                         'bias_q95-100': 'Q95-100 Rel. Bias', 'bias_qMax': 'QMax Rel. Bias'}

    timescale_label_dict = {'D': 'Daily', 'M':'Monthly'}
    metric_label_dict = {f'{timescale}_{k}': f'{timescale_label_dict[timescale]} {v}' \
                         for k,v in metric_label_dict.items() for timescale in ('D','M')}

    labels = ['a)','b)','c)','d)','e)','f)','g)','h)','i)']

    ### individual colormap for each metric
    sm_dict = {}
    vrange_dict = {}
    scale_dict = {}
    for metric in metrics:
        vmin = results_metrics[metric].min()
        vmax = results_metrics[metric].max()
        ### linear color palette for relative bias type metrics
        # if vmax > 1:
        #     ### set vmin & vmax to be centered at 1, with widest allowed limits of (0,2)
        #     vabs = max(abs(vmin-1), abs(vmax-1))
        #     vmin = - min(vabs, 1) + 1
        #     vmax = min(vabs, 1) + 1
        #     vrange_dict[metric] = (vmin, vmax)
        #     # ### now expand slightly for colormap so that colors aren't too dark to read text
        #     range = vmax - vmin
        #     vmax += range * 0.1
        #     vmin -= range * 0.1
        #     ### separate norm/cmap for above and below 1
        #     cmaps = [cm.get_cmap('Reds_r'), cm.get_cmap('Purples')]
        #     ## note: Purples palette starts off slower than Reds (more white), so add a bit of bias here to even out colors
        #     norms = [mpl.colors.Normalize(vmin=vmin, vmax=1), mpl.colors.Normalize(vmin=0.93, vmax=vmax)]

        ### log color palette for relative bias type metrics
        if vmax > 1:
            ### set vmin & vmax to be centered at 1, with widest allowed limits of (0,2)
            vabs_log2 = max(abs(np.log2(vmin)), abs(np.log2(vmax)))
            vmin_log2 = -vabs_log2
            vmax_log2 = vabs_log2
            vrange_dict[metric] = (vmin_log2, vmax_log2)
            # ### now expand slightly for colormap so that colors aren't too dark to read text
            range = vmax_log2 - vmin_log2
            vmax_log2 += range * 0.12
            vmin_log2 -= range * 0.12
            ### separate norm/cmap for above and below 1
            cmaps = [cm.get_cmap('Greens_r'), cm.get_cmap('Purples')]
            ## note: Purples palette starts off slower than Reds (more white), so add a bit of buffer here to even out colors
            norms = [mpl.colors.Normalize(vmin=vmin_log2, vmax=0), mpl.colors.Normalize(vmin=-0.05 * vmax_log2,
                                                                                        vmax=vmax_log2)]
            scale_dict[metric] = 'log2'

        else:
            ### for metrics with no values >1, set max at 0. widest allowable limits of (-1,1).
            vmax = 1
            # vmin = max(vmin, -1)
            vrange_dict[metric] = (vmin, vmax)
            # ### now expand slightly for colormap so that colors aren't too dark to read text
            vmin -= (vmax - vmin) * 0.15
            ### norm/cmap
            cmaps = [cm.get_cmap('Reds_r')]
            norms = [mpl.colors.Normalize(vmin=vmin, vmax=vmax)]
            scale_dict[metric] = 'linear_max1'

        sm_dict[metric] = [cm.ScalarMappable(cmap=cmap, norm=norm) for cmap, norm in zip(cmaps, norms)]

    ### Add metric-specific colorbars annotate metrics
    num_gradations = 200
    # has_upper_extension = False

    ax.annotate(labels[0], xy=(-1.3, 105.3), va='top', ha='left', weight='bold', fontsize=fontsize)
    for x, metric in enumerate(metrics):
        vs = np.arange(vrange_dict[metric][0], vrange_dict[metric][1]+0.001,
                           (vrange_dict[metric][1]-vrange_dict[metric][0]) / num_gradations)
        dy = 3 / num_gradations
        ys = np.arange(101.5, 104.5+0.001, dy)
        for v,y in zip(vs, ys):
            v_color = min(max(v, vrange_dict[metric][0]), vrange_dict[metric][1])
            if scale_dict[metric] == 'linear_max1':
                cmap_idx = 0 if v_color <= 1 else 1
            elif scale_dict[metric] == 'log2':
                cmap_idx = 0 if v_color <= 0 else 1

            c = sm_dict[metric][cmap_idx].to_rgba(v_color)
            box = [Rectangle((x, y), 1, dy)]
            pc = PatchCollection(box, facecolor=c, lw=0.0, zorder=1)
            ax.add_collection(pc)
            ### annotation in square based on metric range
            if scale_dict[metric] == 'linear_max1':
                dy_dict = {ys[0]: -0.5, ys[-1]: 0.4,
                           ys[np.argmin(np.abs(vs-1))]: 0.4 if ys[-1] == ys[np.argmin(np.abs(vs-1))] \
                               else -0.5 if ys[0] == ys[np.argmin(np.abs(vs-1))] else 0}
            elif scale_dict[metric] == 'log2':
                dy_dict = {ys[0]: -0.5, ys[-1]: 0.4,
                           ys[np.argmin(np.abs(vs))]: 0.4 if ys[-1] == ys[np.argmin(np.abs(vs))] \
                               else -0.5 if ys[0] == ys[np.argmin(np.abs(vs))] else 0}
            if y in dy_dict:
                v_annot = 2 ** v_color if scale_dict[metric] == 'log2' else v_color
                ax.annotate(text=f'{v_annot:.2f}', xy=(x + 0.5, y + dy_dict[y]), ha='center', va='center',
                            fontsize=fontsize, color='k', annotation_clip=False, zorder=3)

        ### add outer boundary
        for lines in [[(x,x), (101.5,104.5)],[(x+1,x+1), (101.5,104.5)]]:
            ax.plot(lines[0], lines[1], lw=0.5, color='0.8', zorder=2)

        #
        # ### now add triangular extension for metrics that have values beyond colorscale limits
        # if results_metrics[metric].min() < vrange_dict[metric][0]:
        #     v_color = vrange_dict[metric][0]
        #     cmap_idx = 0 if v_color <= 1 else 1
        #     ax.fill_between([x, x+0.5, x+1], [101+dy, 100, 101+dy], [101+dy, 101+dy, 101+dy],
        #                     lw=0, alpha=1, color=sm_dict[metric][cmap_idx].to_rgba(v_color))
        #     ax.annotate(text=f'{results_metrics[metric].min():.2f}', xy=(x + 0.5, 100), ha='center', va='top',
        #                 fontsize=fontsize, color='k', annotation_clip=False)
        #     ### add outer boundary
        #     for lines in ([(x, x+0.5), (101, 100)], [(x+0.5, x+1), (100, 101)]):
        #         ax.plot(lines[0], lines[1], lw=0.5, color='0.8', zorder=2)
        # else:
        ### add outer boundary
        for lines in [[(x, x+1), (101.5, 101.5)]]:
            ax.plot(lines[0], lines[1], lw=0.5, color='0.8', zorder=2)
        #
        # if results_metrics[metric].max() > vrange_dict[metric][1]:
        #     v_color = vrange_dict[metric][1]
        #     cmap_idx = 0 if v_color <= 1 else 1
        #     ax.fill_between([x, x+0.5, x+1], [104-dy, 105, 104-dy], [104-dy, 104-dy, 104-dy],
        #                     lw=0, alpha=1, color=sm_dict[metric][cmap_idx].to_rgba(v_color))
        #     ax.annotate(text=f'{results_metrics[metric].max():.2f}', xy=(x + 0.5, 105), ha='center', va='bottom',
        #                 fontsize=fontsize, color='k', annotation_clip=False)
        #     has_upper_extension = True
        #     ### add outer boundary
        #     for lines in ([(x, x+0.5), (104, 105)], [(x+0.5, x+1), (105, 104)]):
        #         ax.plot(lines[0], lines[1], lw=0.5, color='0.8', zorder=2)
        # else:
        ### add outer boundary
        for lines in [[(x, x+1), (104.5, 104.5)]]:
            ax.plot(lines[0], lines[1], lw=0.5, color='0.8', zorder=2)


    ### annotate color scale
    ax.annotate(text='Color\nScale', xy=(-0.2, 103), rotation=90, ha='right', va='center', ma='center',
                fontsize=fontsize+1, color='k', annotation_clip=False)
    # upper_text_y = 106 if has_upper_extension else 105
    # for x, metric in enumerate(metrics):
    #     ax.annotate(text=metric_label_dict[metric], xy=(x+0.3, upper_text_y), rotation=30, ha='left', va='bottom',
    #                 fontsize=fontsize, color='k', annotation_clip=False)


    ### loop over models, nodes, & metrics. Color squares based on metrics, plus annotations.
    y = 100
    for i,model in enumerate(models):
        y -= 1
        if i==4:
            y -= 1
        ax.annotate(labels[i+1], xy=(-1.3, y-0.2), va='top', ha='left', weight='bold', fontsize=fontsize)

        for j,node in enumerate(nodes):
            y -= 1
            for x,metric in enumerate(metrics):
                ### color square based on metric value
                v = results_metrics[metric].loc[np.logical_and(results_metrics['node']==node,
                                                               results_metrics['model']==model)].values[0]
                if scale_dict[metric] == 'log2':
                    v = np.log2(v)
                v_color = min(max(v, vrange_dict[metric][0]), vrange_dict[metric][1])

                if scale_dict[metric] == 'linear_max1':
                    cmap_idx = 0 if v_color <= 1 else 1
                elif scale_dict[metric] == 'log2':
                    cmap_idx = 0 if v_color <= 0 else 1

                c = sm_dict[metric][cmap_idx].to_rgba(v_color)
                box = [Rectangle((x,y), 1, 1)]
                pc = PatchCollection(box, facecolor=c, edgecolor='0.8', lw=0.5)
                ax.add_collection(pc)
                ### annotation in square based on metric value
                v_annot = 2 ** v if scale_dict[metric] == 'log2' else v
                ax.annotate(text=f'{v_annot:.2f}', xy=(x+0.5, y+0.45), ha='center', va='center',
                            fontsize=fontsize, color='k', annotation_clip=False)
            ### annotate location
            ax.annotate(text=node_label_full_dict[node], xy=(x+1.1, y+0.5), ha='left', va='center',
                        fontsize=fontsize, color='k', annotation_clip=False)
        ### annotate model
        ax.annotate(text=model_label_dict[model].replace('-','-\n'),
                    xy=(-0.2, y+len(nodes)/2), rotation=90, ha='right', va='center', ma='center',
                    fontsize=fontsize+1, color='k', annotation_clip=False)

    ### annotate metric numbers
    for x, metric in enumerate(metrics):
        ax.annotate(text=str(x+1), xy=(x+0.5, 106), ha='center', va='bottom',
                    fontsize=fontsize+1, color='k', annotation_clip=False)
    ax.annotate(text='Error Metric', xy=(10, 107.25), ha='center', va='bottom',
                fontsize=fontsize+1, color='k', annotation_clip=False)

    ### clean up
    ax.set_xlim([-1.7,x+4])
    ax.set_ylim([y-0.7,107.75])
    ax.spines[['right', 'left', 'bottom', 'top']].set_visible(False)
    ax.set_xticks([])
    ax.set_yticks([])

    ### add boundaries around sections
    box = [Rectangle((-1.5, 99.5+0.5), 26.25, 6), Rectangle((-1.5, 99.5-28.25), 26.25, 28.25),
           Rectangle((-1.5, 99.5-28.5*2), 26.25, 28.25)]
    pc = PatchCollection(box, facecolor='none', edgecolor='k', lw=1)
    ax.add_collection(pc)

    fig.savefig(f'{fig_dir}/griddedErrorMetrics_{start_date.year}_{end_date.year}_{figstage}.png',
                bbox_inches='tight', dpi=dpi)
    plt.close()
    return









def plot_combined_nyc_storage(storages, ffmp_level_boundaries, models, colordict = paired_model_colors,
                      start_date = '1999-10-01', end_date = '2010-05-31', fig_dir=fig_dir):
    """

    """

    fig, ax = plt.subplots(1,1,figsize=(7,3))
    fontsize = 8

    ### get reservoir storage capacities
    istarf = pd.read_csv(f'{model_data_dir}drb_model_istarf_conus.csv')
    def get_reservoir_capacity(reservoir):
        return float(istarf['Adjusted_CAP_MG'].loc[istarf['reservoir'] == reservoir].iloc[0])
    capacities = {r: get_reservoir_capacity(r) for r in reservoir_list_nyc}
    capacities['combined'] = sum([capacities[r] for r in reservoir_list_nyc])

    historic_storage = pd.read_csv(f'{input_dir}/historic_NYC/NYC_storage_daily_2000-2021.csv', sep=',', index_col=0)
    historic_storage.index = pd.to_datetime(historic_storage.index)
    historic_storage = subset_timeseries(historic_storage['Total'], start_date, end_date)
    historic_storage *= 100/capacities['combined']

    ffmp_level_boundaries = subset_timeseries(ffmp_level_boundaries, start_date, end_date) * 100
    ffmp_level_boundaries['level1a'] = 100.


    ### First plot FFMP levels as background color
    levels = [f'level{l}' for l in ['1a','1b','1c','2','3','4','5']]
    level_labels = ['Flood A', 'Flood B', 'Flood C', 'Normal', 'Drought Watch', 'Drought Warning', 'Drought Emergency']

    level_colors = [cm.get_cmap('Blues')(v) for v in [0.3, 0.2, 0.1]] +\
                    ['papayawhip'] +\
                    [cm.get_cmap('Reds')(v) for v in [0.1, 0.2, 0.3]]
    level_alpha = [0.7]*3 + [0.7] + [0.7]*3
    x = ffmp_level_boundaries.index
    for i in range(len(levels)):
        y0 = ffmp_level_boundaries[levels[i]]
        if i == len(levels)-1:
            y1 = 0.
        else:
            y1 = ffmp_level_boundaries[levels[i+1]]
        ax.fill_between(x, y0, y1, color=level_colors[i], lw=0.2, edgecolor='k',
                        alpha=level_alpha[i], zorder=1, label=level_labels[i])


    ax.plot(historic_storage, color='k', ls = ':', label=model_label_dict['obs'], zorder=3)
    line_colors = [colordict[m] for m in models]
    for m,c in zip(models,line_colors):
        modeled_storage = subset_timeseries(storages[m][reservoir_list_nyc], start_date, end_date).sum(axis=1)
        modeled_storage *= 100/capacities['combined']
        ax.plot(modeled_storage, color='k', ls='-', zorder=2, lw=1.5)
        ax.plot(modeled_storage, color=c, ls='-', label=model_label_dict[m], zorder=2, lw=1.2)


    ### clean up figure
    ax.set_xlim([start_date, end_date])
    ax.set_ylabel('Combined NYC Storage (%)', fontsize=fontsize)
    ax.set_ylim([0,110])
    ax.set_yticklabels(ax.get_yticklabels(), fontsize=fontsize)
    ax.set_xticklabels(ax.get_xticklabels(), fontsize=fontsize)
    ax.legend(frameon=False, loc='upper center', bbox_to_anchor=(0.5, -0.1), ncols=4, fontsize=fontsize)

    ### save fig
    plt.savefig(f'{fig_dir}NYC_storages_' + \
                f'{ffmp_level_boundaries.index.year[0]}_{ffmp_level_boundaries.index.year[-1]}.png',
                bbox_inches='tight', dpi=dpi)

    return




def plot_combined_nyc_storage_vs_diversion(storages, ffmp_level_boundaries, ibt_demands, ibt_diversions, models,
                                           customer, shortfall_metrics, colordict = paired_model_colors,
                                           start_date = '1999-10-01', end_date = '2010-05-31', fig_dir=fig_dir):
    """

    """

    fig, axs= plt.subplots(6,1,figsize=(6,7), gridspec_kw={'height_ratios':[2,1,1,1,1,1], 'hspace':0.1})

    fontsize = 8
    labels = ['a)','b)','c)','d)','e)','f)']

    ### subplot a: Reservoir modeled storages, no observed
    ax = axs[0]
    ### get reservoir storage capacities
    istarf = pd.read_csv(f'{model_data_dir}drb_model_istarf_conus.csv')
    def get_reservoir_capacity(reservoir):
        return float(istarf['Adjusted_CAP_MG'].loc[istarf['reservoir'] == reservoir].iloc[0])
    capacities = {r: get_reservoir_capacity(r) for r in reservoir_list_nyc}
    capacities['combined'] = sum([capacities[r] for r in reservoir_list_nyc])

    ffmp_level_boundaries = subset_timeseries(ffmp_level_boundaries, start_date, end_date) * 100
    ffmp_level_boundaries['level1a'] = 100.

    ### First plot FFMP levels as background color
    levels = [f'level{l}' for l in ['1a','1b','1c','2','3','4','5']]
    level_labels = ['Flood A', 'Flood B', 'Flood C', 'Normal', 'Drought Watch', 'Drought Warning', 'Drought Emergency']

    level_colors = [cm.get_cmap('Blues')(v) for v in [0.3, 0.2, 0.1]] +\
                    ['papayawhip'] +\
                    [cm.get_cmap('Reds')(v) for v in [0.1, 0.2, 0.3]]
    level_alpha = [0.7]*3 + [0.7] + [0.7]*3
    x = ffmp_level_boundaries.index
    for i in range(len(levels)):
        y0 = ffmp_level_boundaries[levels[i]]
        if i == len(levels)-1:
            y1 = 0.
        else:
            y1 = ffmp_level_boundaries[levels[i+1]]
        ax.fill_between(x, y0, y1, color=level_colors[i], lw=0.2, edgecolor='k',
                        alpha=level_alpha[i], zorder=1, label=level_labels[i])

    line_colors = [colordict[m] for m in models]
    for m,c in zip(models,line_colors):
        modeled_storage = subset_timeseries(storages[m][reservoir_list_nyc], start_date, end_date).sum(axis=1)
        modeled_storage *= 100/capacities['combined']
        ax.plot(modeled_storage, color='k', ls='-', zorder=2, lw=2)
        ax.plot(modeled_storage, color=c, ls='-', label=model_label_dict[m], zorder=2, lw=1.6)

    ### clean up figure
    ax.set_xlim([start_date, end_date + datetime.timedelta(days=-1)])
    ax.set_xticks(ax.get_xticks(), ['']*len(ax.get_xticks()))
    ax.set_yticklabels(ax.get_yticklabels(), fontsize = fontsize)
    ax.set_ylabel('Combined NYC\nStorage (%)', fontsize=fontsize)
    ax.set_ylim([0,100])
    ax.legend(frameon=False, loc='lower center', bbox_to_anchor=(0.44, 1.04), fontsize=fontsize, ncols=4)
    # ax.legend(frameon=False, loc='center left', bbox_to_anchor=(1.02,0.4), fontsize=fontsize)
    ax.annotate(labels[0], xy=(0.005, 0.025), xycoords='axes fraction', ha='left', va='bottom', weight='bold',
                fontsize=fontsize)


    ### subfigure b: IBT demands
    ax = axs[1]
    customer_key = 'demand_nyc' if customer == 'nyc' else 'demand_nj' if customer == 'nj' else 'error'
    dems = subset_timeseries(ibt_demands[m][customer_key], start_date, end_date) + 0.01  ### add a small amt to avoid dividing by zero
    ax.plot(dems, color='k')

    ### also plot monthly rolling average
    dems_rolling = dems.rolling(30, center=True).mean()
    ax.plot(dems_rolling, color='0.6')
    ax.set_ylabel('Demand\n(MGD)', fontsize=fontsize)
    ax.set_xlim(axs[0].get_xlim())
    ax.set_xticks(ax.get_xticks(), ['']*len(ax.get_xticks()))
    ax.set_ylim([0, ax.get_ylim()[1]])
    ax.set_yticklabels(ax.get_yticklabels(), fontsize=fontsize)

    ax.annotate(labels[1], xy=(0.005, 0.95), xycoords='axes fraction', ha='left', va='top', weight='bold',
                fontsize=fontsize)

    ### subfigure c-f IBT demand satisfaction for each of 4 pywr models
    ymin = 100
    for i in range(len(models)):
        ax = axs[2+i]

        ### add shortfall events
        m = models[i-2]
        event_starts = shortfall_metrics[customer][m]['event_starts']
        event_ends = shortfall_metrics[customer][m]['event_ends']
        event_labels = ['Shortfall Event' if i==0 else '' for i in range(len(event_starts))]
        for event_start, event_end, label in zip(event_starts, event_ends, event_labels):
            ax.fill_between([event_start, event_end], [0,0], [110,110], color='lightcoral', alpha=1, label=label)

        customer_key = 'delivery_nyc' if customer == 'nyc' else 'delivery_nj' if customer == 'nj' else 'error'
        divs = subset_timeseries(ibt_diversions[m][customer_key], start_date, end_date) + 0.01  ### add a small amt to match dems
        divs = divs.divide(dems) * 100
        ymin = min(ymin, divs.min())
        ax.plot(divs, color='k', label='Daily Satisfied')

        ### monthly rolling average
        divs_rolling = divs.rolling(30, center=True).mean()
        ax.plot(divs_rolling, color='0.6', label='30-Day Avg. Satisfied')

        ax.set_ylabel('Demand\nSatisfied (%)', fontsize=fontsize)
        if i == len(models)-1:
            ax.legend(frameon=False, loc='upper center', bbox_to_anchor=(0.5, -0.3), fontsize=fontsize, ncols=3)

    ### clean up, standardize y ranges
    yrange = 100 - ymin
    ymin = max(ymin - 0.15 * yrange, 0)
    ymax = 100 + 0.15 * yrange
    for i in range(2, 6):
        ax = axs[i]
        ax.set_ylim([ymin, ymax])
        ax.set_xlim(axs[0].get_xlim())
        if i < 5:
            ax.set_xticks(ax.get_xticks(), [''] * len(ax.get_xticks()))
        else:
            ax.set_xticklabels(ax.get_xticklabels(), fontsize=fontsize)

        ax.set_yticklabels(ax.get_yticklabels(), fontsize=fontsize)
        ax.annotate(labels[i], xy=(0.005, 0.05), xycoords='axes fraction', ha='left', va='bottom', weight='bold',
                    fontsize=fontsize)



    ### save fig
    plt.savefig(f'{fig_dir}storages_diversions_{customer}_' + \
                f'{ffmp_level_boundaries.index.year[0]}_{ffmp_level_boundaries.index.year[-1]}.png',
                bbox_inches='tight', dpi=dpi)

    return













def plot_combined_nyc_storage_vs_minflows(storages, ffmp_level_boundaries, major_flows, mrf_targets, reservoir_releases, downstream_release_targets,
                                          base_model, shortfall_metrics, colordict = paired_model_colors,
                                           start_date = '1999-10-01', end_date = '2010-05-31', fig_dir=fig_dir):
    """

    """

    fig, axs= plt.subplots(5,1,figsize=(6, 7), gridspec_kw={'height_ratios':[2,1,1,1,1], 'hspace':0.1})

    fontsize = 8
    labels = ['a)','b)','c)','d)','e)']
    pywr_model = 'pywr_'+base_model

    ### subplot a: Reservoir modeled storages, no observed
    ax = axs[0]
    ### get reservoir storage capacities
    istarf = pd.read_csv(f'{model_data_dir}drb_model_istarf_conus.csv')
    def get_reservoir_capacity(reservoir):
        return float(istarf['Adjusted_CAP_MG'].loc[istarf['reservoir'] == reservoir].iloc[0])
    capacities = {r: get_reservoir_capacity(r) for r in reservoir_list_nyc}
    capacities['combined'] = sum([capacities[r] for r in reservoir_list_nyc])

    ffmp_level_boundaries = subset_timeseries(ffmp_level_boundaries, start_date, end_date) * 100
    ffmp_level_boundaries['level1a'] = 100.

    ### First plot FFMP levels as background color
    levels = [f'level{l}' for l in ['1a','1b','1c','2','3','4','5']]
    level_labels = ['Flood A', 'Flood B', 'Flood C', 'Normal', 'Drought Watch', 'Drought Warning', 'Drought Emergency']

    level_colors = [cm.get_cmap('Blues')(v) for v in [0.3, 0.2, 0.1]] +\
                    ['papayawhip'] +\
                    [cm.get_cmap('Reds')(v) for v in [0.1, 0.2, 0.3]]
    level_alpha = [0.7]*3 + [0.7] + [0.7]*3
    x = ffmp_level_boundaries.index
    for i in range(len(levels)):
        y0 = ffmp_level_boundaries[levels[i]]
        if i == len(levels)-1:
            y1 = 0.
        else:
            y1 = ffmp_level_boundaries[levels[i+1]]
        ax.fill_between(x, y0, y1, color=level_colors[i], lw=0.2, edgecolor='k',
                        alpha=level_alpha[i], zorder=1, label=level_labels[i])

    color_pywr_model = 'pywr_nhmv10_withObsScaled'
    line_color = colordict[color_pywr_model]
    modeled_storage = subset_timeseries(storages[pywr_model][reservoir_list_nyc], start_date, end_date).sum(axis=1)
    modeled_storage *= 100/capacities['combined']
    ax.plot(modeled_storage, color='k', ls='-', zorder=2, lw=2)
    ax.plot(modeled_storage, color=line_color, ls='-', label=f'{model_label_dict[pywr_model]} Storage', zorder=2, lw=1.6)

    ### clean up figure
    ax.set_xlim([start_date, end_date + datetime.timedelta(days=-1)])
    ax.set_xticks(ax.get_xticks(), ['']*len(ax.get_xticks()), fontsize=fontsize)
    ax.set_yticks(ax.get_yticks(), ax.get_yticklabels(), fontsize=fontsize)
    ax.set_ylabel('Combined NYC Storage (%)', fontsize=fontsize)
    ax.set_ylim([0,100])
    ax.legend(frameon=False, loc='lower center', bbox_to_anchor=(0.5, 1.04), ncols=4, fontsize=fontsize)
    # ax.legend(frameon=False, loc='center left', bbox_to_anchor=(1.02,0.5), fontsize=fontsize)
    ax.annotate(labels[0], xy=(0.005, 0.025), xycoords='axes fraction', ha='left', va='bottom', weight='bold',
                fontsize=fontsize)


    ### now show base & pywr shortfall events for Montague then Trenton
    for i, mrf in enumerate(['delMontague', 'delTrenton']):
        ### First do shortfall events with base model
        ax = axs[1 + i*2]

        ### first plot fraction of static/max min flow satisfied on right y axis
        target = subset_timeseries(mrf_targets[pywr_model][f'mrf_target_{mrf}'], start_date, end_date)
        target_max = np.ones(len(target)) * target.max()
        flow = subset_timeseries(major_flows[base_model][mrf], start_date, end_date)
        satisfaction = np.minimum(flow.divide(target_max) * 100, np.ones(len(flow)) * 100)
        leftlinecolor = 'k'
        ax.plot(satisfaction, color=leftlinecolor, label='Daily Value')

        ### monthly rolling average
        satisfaction_rolling = satisfaction.rolling(30, center=True).mean()
        ax.plot(satisfaction_rolling, color='0.6', label='30-Day Avg.')

        ylims = [0, 110]# if mrf == 'delMontague' else [40, 105]
        yticks = [0, 50, 100]
        ax.set_ylim(ylims)
        ax.set_yticks(yticks)
        ax.set_ylabel('Normal\nMin. Flow\nSatisfied (%)', fontsize=fontsize, color=leftlinecolor)
        ax.set_yticks(ax.get_yticks(), ax.get_yticklabels(), fontsize=fontsize, color=leftlinecolor)
        ax.tick_params(axis='y', colors=leftlinecolor)
        ax.set_ylim(ylims)

        ### add shortfall events
        event_starts = shortfall_metrics[mrf][base_model]['event_starts']
        event_ends = shortfall_metrics[mrf][base_model]['event_ends']
        event_labels = ['Shortfall Event' if i==0 else '' for i in range(len(event_ends))]
        for event_start, event_end, event_label in zip(event_starts, event_ends, event_labels):
            ax.fill_between([event_start, event_end], [ylims[0]] * 2, [ylims[1]] * 2, color='lightcoral', alpha=1,
                            label=event_label)

        ### clean up
        ax.annotate(labels[1 + i*2], xy=(0.005, 0.05), xycoords='axes fraction', ha='left', va='bottom', weight='bold',
                     fontsize=fontsize, color='k')
        ax.set_xlim(axs[0].get_xlim())
        ax.set_xticks(ax.get_xticks(), [''] * len(ax.get_xticks()), fontsize=fontsize)




        ### now repeat with pywr model, and also add time varying min flow constraint
        ax = axs[2 + i*2]

        yticks = [0, 50, 100]
        ax.set_ylim(ylims)
        ax.set_yticks(yticks, yticks, fontsize=fontsize, color=leftlinecolor)
        ax.set_ylabel('Normal\nMin. Flow\nSatisfied (%)', fontsize=fontsize, color=leftlinecolor)
        ax.tick_params(axis='y', colors=leftlinecolor)
        ax.set_ylim(ylims)

        ### add shortfall events
        event_starts = shortfall_metrics[mrf][pywr_model]['event_starts']
        event_ends = shortfall_metrics[mrf][pywr_model]['event_ends']

        for event_start, event_end in zip(event_starts, event_ends):
            ax.fill_between([event_start, event_end], [ylims[0]] * 2, [ylims[1]] * 2, color='lightcoral', alpha=1,
                            label='Shortfall Event' if event_start == event_starts[0] else '')

        ###  plot fraction of static/max min flow satisfied on right y axis
        flow = subset_timeseries(major_flows[pywr_model][mrf], start_date, end_date)
        satisfaction = np.minimum(flow.divide(target_max) * 100, np.ones(len(flow)) * 100)

        releases = subset_timeseries(reservoir_releases[pywr_model], start_date, end_date)
        dstargets = subset_timeseries(downstream_release_targets[pywr_model], start_date, end_date)

        leftlinecolor = 'k'
        ax.plot(satisfaction, color=leftlinecolor, label='Daily Satisfied')

        ### monthly rolling average
        satisfaction_rolling = satisfaction.rolling(30, center=True).mean()
        ax.plot(satisfaction_rolling, color='0.6', label='30-Day Avg. Satisfied')


        ### now plot dynamic min flow target on right y axis
        ax2 = ax.twinx()
        twincolor = 'cornflowerblue'
        ax2.plot(target, color=twincolor, ls='-', label='Dynamic Target')

        ax2.set_ylabel('Dynamic\nMin. Flow\nTarget (MGD)', fontsize=fontsize, rotation=270,
                       labelpad=30, color=twincolor)
        ax2.annotate(labels[2 + i*2], xy=(0.005, 0.05), xycoords='axes fraction', ha='left', va='bottom', weight='bold',
                     fontsize=fontsize, color='k')
        yticks = [0, 500, 1000] if mrf == 'delMontague' else [0, 1000, 2000]
        ax2.set_yticks(yticks)
        ax2.tick_params(axis='y', colors=twincolor)

        ax.set_xlim(axs[0].get_xlim())
        if mrf == 'delMontague':
            ax.set_xticks(ax.get_xticks(), [''] * len(ax.get_xticks()), fontsize=fontsize)
        else:
            ax.set_xticks(ax.get_xticks(), ax.get_xticklabels(), fontsize=fontsize)

        ### set right axis to correspond with left
        ax2.set_ylim([target_max[0] * ylims[0]/100, target_max[0] * ylims[1]/100])

        ### bottom legend
        if i == 1:
            ax.legend(frameon=False, loc='upper center', bbox_to_anchor=(0.36, -0.3), fontsize=fontsize, ncols=3)
            ax2.legend(frameon=False, loc='upper center', bbox_to_anchor=(0.99, -0.3), fontsize=fontsize, ncols=3)

    ### save fig
    plt.savefig(f'{fig_dir}storages_minflows_{base_model}_{pywr_model}_' + \
                f'{ffmp_level_boundaries.index.year[0]}_{ffmp_level_boundaries.index.year[-1]}.png',
                bbox_inches='tight', dpi=dpi)

    return





def plot_lowflow_exceedances(reservoir_downstream_gages, major_flows, models, nodes,
                             start_date=None, end_date=None, colordict = paired_model_colors):
    fontsize = 8
    windows = [1, 7, 30, 90, 365]#, 365*5]

    ### 6x3 grid of rolling avg windows (rows) & nodes (cols)
    fig, axs = plt.subplots(len(windows), len(nodes), figsize=(8,7), gridspec_kw={'wspace':0.2, 'hspace':0.2})

    ### set y ticks manually, default is terrible for some reason
    yticks = [[(0, 0.1, 0.2), (0, 0.25, 0.5), (0, 2, 4)],
              [(0, 0.1, 0.2), (0, 0.25, 0.5), (0, 2, 4)],
              [(0, 0.1, 0.2, 0.3), (0, 0.25, 0.5, 0.75), (0, 2, 4)],
              [(0, 0.2, 0.4), (0, 0.5, 1), (0, 4, 8)],
              [(0, 0.4, 0.8), (0, 0.5, 1, 1.5), (0, 4, 8)]
              ]
    labels = [['a)','f)','k)'],
              ['b)', 'g)', 'l)'],
              ['c)', 'h)', 'm)'],
              ['d)', 'i)', 'n)'],
              ['e)', 'j)', 'o)'],
              ]
    ### compile low flow metrics across models/nodes/metrics
    for col, node in enumerate(nodes):

        if node in reservoir_list + ['NYCAgg']:
            results = reservoir_downstream_gages
        else:
            results = major_flows

        for j, window in enumerate(windows):
            row = j
            ax = axs[row, col]
            for i, m in enumerate(models):
                modeled = subset_timeseries(results[m][node], start_date, end_date) / 1000 # convert to BGD for smaller labels
                modeled_rollingavg = modeled.rolling(window).mean()
                modeled_rollingavg_annmin = modeled_rollingavg.resample('A').min().values
                modeled_rollingavg_annmin_ordered = np.sort(modeled_rollingavg_annmin)[::-1]
                modeled_rollingavg_annmin_ordered = modeled_rollingavg_annmin_ordered[np.logical_not(np.isnan(modeled_rollingavg_annmin_ordered))]
                x = np.arange(len(modeled_rollingavg_annmin_ordered))
                return_periods = ((len(modeled_rollingavg_annmin_ordered) + 1) / (x + 1))[::-1]
                exceedances = np.arange(1, len(modeled_rollingavg_annmin_ordered) + 1) / len(modeled_rollingavg_annmin_ordered) * 100
                ax.plot(x, modeled_rollingavg_annmin_ordered, color = 'k', lw=2)
                ax.plot(x, modeled_rollingavg_annmin_ordered, color = colordict[m], lw=1.6, label=model_label_dict[m])
                ### print 7Q10
                if window == 1:
                    print(f'{node}, {m}, 1Q1= {np.interp(1, return_periods, modeled_rollingavg_annmin_ordered)}')
                    print(f'{node}, {m}, 1Q30= {np.interp(30, return_periods, modeled_rollingavg_annmin_ordered)}')
                if window == 7:
                    print(f'{node}, {m}, 7Q10= {np.interp(10, return_periods, modeled_rollingavg_annmin_ordered)}')

            ### bottom x ticks based on exceedance
            ticks_T_bottom = [0, 25, 50, 75, 100]
            ticks_X_bottom = [np.interp(T, exceedances, x) for T in ticks_T_bottom]

            if j == len(windows)-1:
                ax.set_xlabel('Exceedance (%)', fontsize=fontsize)
                ax.set_xticks(ticks_X_bottom, ticks_T_bottom, fontsize=fontsize-1)
                if col == 1:
                    ax.legend(frameon=False, loc='upper center', bbox_to_anchor=(0.5, -0.4), ncols=4, fontsize=fontsize)
            else:
                ax.set_xticks(ticks_X_bottom, [''] * len(ticks_X_bottom), fontsize=fontsize)

            ###set top x tick locations based on return intervals. & labels etc.
            ax2 = ax.twiny()
            ax2.set_xlim(ax.get_xlim())
            ticks_T_top = [1, 2, 5, 10, 30]
            ticks_X_top = [np.interp(T, return_periods, x) for T in ticks_T_top]

            if j == 0:
                # ax.set_title(node_label_full_dict[node], fontsize=fontsize)
                ax2.set_xlabel('Return Period (years)', fontsize=fontsize)
                ax2.set_xticks(ticks_X_top, ticks_T_top, fontsize=fontsize-1)

            else:
                ax2.set_xticks(ticks_X_top, ['']*len(ticks_X_top), fontsize=fontsize)


            if col == 0:
                ax.set_ylabel(f'Annual Min\n{window}-Day-Avg\nDaily Flow\n(BGD)', fontsize=fontsize)

            ax.set_ylim([0, ax.get_ylim()[1]])
            ax.set_yticks(yticks[row][col], yticks[row][col], fontsize=fontsize)
            ax.annotate(labels[row][col], xy=(0.98,0.95), xycoords='axes fraction', fontsize=fontsize, weight='bold',
                        va='top', ha='right')

    fig.savefig(f'{fig_dir}/lowFlowReturnPeriods_{start_date.year}_{end_date.year}.png',
                bbox_inches='tight', dpi=dpi)
    plt.close()
    return







def plot_NYC_release_components_combined(storages, ffmp_level_boundaries, nyc_release_components,
                                         reservoir_releases, reservoir_downstream_gages, major_flows, inflows,
                                         diversions, consumptions, base_model, node,
                                         colordict = base_model_colors, start_date = None, end_date = None,
                                         use_log=False, use_observed=False, fig_dir=fig_dir):

    fig, axs = plt.subplots(3,1,figsize=(7,7), gridspec_kw={'hspace':0.1})
    fontsize = 8
    labels = ['a)','b)','c)']

    pywr_model = 'pywr_' + base_model
    pywr_model_color = 'pywr_nhmv10_withObsScaled'
    base_model_color = 'nhmv10_withObsScaled'

    ########################################################
    ### subplot a: Reservoir modeled storages
    ########################################################

    ax = axs[0]

    ### get reservoir storage capacities
    istarf = pd.read_csv(f'{model_data_dir}drb_model_istarf_conus.csv')
    def get_reservoir_capacity(reservoir):
        return float(istarf['Adjusted_CAP_MG'].loc[istarf['reservoir'] == reservoir].iloc[0])
    capacities = {r: get_reservoir_capacity(r) for r in reservoir_list_nyc}
    capacities['combined'] = sum([capacities[r] for r in reservoir_list_nyc])

    ffmp_level_boundaries = subset_timeseries(ffmp_level_boundaries, start_date, end_date) * 100
    ffmp_level_boundaries['level1a'] = 100.

    ### First plot FFMP levels as background color
    levels = [f'level{l}' for l in ['1a','1b','1c','2','3','4','5']]
    level_labels = ['Flood A', 'Flood B', 'Flood C', 'Normal', 'Drought Watch', 'Drought Warning', 'Drought Emergency']
    level_colors = [cm.get_cmap('Blues')(v) for v in [0.3, 0.2, 0.1]] +\
                    ['papayawhip'] +\
                    [cm.get_cmap('Reds')(v) for v in [0.1, 0.2, 0.3]]
    level_alpha = [0.7]*3 + [0.7] + [0.7]*3
    x = ffmp_level_boundaries.index
    for i in range(len(levels)):
        y0 = ffmp_level_boundaries[levels[i]]
        if i == len(levels)-1:
            y1 = 0.
        else:
            y1 = ffmp_level_boundaries[levels[i+1]]
        ax.fill_between(x, y0, y1, color=level_colors[i], lw=0.2, edgecolor='k',
                        alpha=level_alpha[i], zorder=1, label=level_labels[i])

    if use_observed:
        historic_storage = pd.read_csv(f'{input_dir}/historic_NYC/NYC_storage_daily_2000-2021.csv', sep=',', index_col=0)
        historic_storage.index = pd.to_datetime(historic_storage.index)
        historic_storage = subset_timeseries(historic_storage['Total'], start_date, end_date)
        historic_storage *= 100 / capacities['combined']
        ax.plot(historic_storage, color='k', ls=':', zorder=2, lw=2,  label='Observed Storage')

    line_color = colordict[pywr_model_color]
    modeled_storage = subset_timeseries(storages[pywr_model][reservoir_list_nyc], start_date, end_date).sum(axis=1)
    modeled_storage *= 100/capacities['combined']
    # ax.plot(modeled_storage, color='k', ls='-', zorder=2, lw=1,  label=model_label_dict[pywr_model])
    ax.plot(modeled_storage, color='k', ls='-', zorder=2, lw=1.7)
    ax.plot(modeled_storage, color=line_color, ls='-', label=f'{model_label_dict[pywr_model]} Storage', zorder=2, lw=1.4)

    ### clean up figure
    ax.set_xlim([start_date, end_date + datetime.timedelta(days=-1)])
    ax.set_xticks(ax.get_xticks(), ['']*len(ax.get_xticks()), fontsize=fontsize)
    ax.set_yticks(ax.get_yticks(), ax.get_yticklabels(), fontsize=fontsize)
    ax.set_ylabel('Combined NYC Storage (%)', fontsize=fontsize)
    ax.set_ylim([0,100])
    # ax.legend(frameon=False, loc='center left', bbox_to_anchor=(1.1,0.5), ncols=1, fontsize=fontsize)
    ax.legend(frameon=False, loc='lower center', bbox_to_anchor=(0.5,1.03), ncols=4, fontsize=fontsize)
    ax.annotate(labels[0], xy=(0.005, 0.975), xycoords='axes fraction', ha='left', va='top', weight='bold',
                fontsize=fontsize)


    ########################################################
    # ### subfig b: first split up NYC releases into components
    ########################################################

    release_total = subset_timeseries(reservoir_releases[pywr_model][reservoir_list_nyc], start_date, end_date).sum(axis=1)
    x = release_total.index

    downstream_gage_pywr = subset_timeseries(reservoir_downstream_gages[pywr_model]['NYCAgg'], start_date, end_date)
    downstream_gage_base = subset_timeseries(reservoir_downstream_gages[base_model]['NYCAgg'], start_date, end_date)
    if use_observed:
        downstream_gage_obs = subset_timeseries(reservoir_downstream_gages['obs']['NYCAgg'], start_date, end_date)
    downstream_uncontrolled_pywr = downstream_gage_pywr - release_total

    ax2 = axs[1]
    ax2.plot(downstream_gage_pywr, color='k', lw=1.7, zorder=2)
    ax2.plot(downstream_gage_pywr, color=colordict[pywr_model_color], lw=1.4, label=f'{model_label_dict[pywr_model]} Flow', zorder=2)
    ax2.plot(downstream_gage_base, color='k', lw=1.7, zorder=1.9)
    ax2.plot(downstream_gage_base, color=colordict[base_model_color], lw=1.4, label=f'{model_label_dict[base_model]} Flow', zorder=1.9)
    if use_observed:
        ax2.plot(downstream_gage_obs, color='k', ls=':', lw=1.7, label='Observed Flow', zorder=2.1)
    # ax2.legend(frameon=False, loc='upper left', bbox_to_anchor=(1.1, 0.32), ncols=1, fontsize=fontsize)
    ax2.legend(frameon=False, loc='upper center', bbox_to_anchor=(0.94, -1.25), ncols=1, fontsize=fontsize)

    ax2.set_xlim([x[0], x[-1]])
    ax = ax2.twinx()
    ax.set_ylim([0,100])

    if use_log:
        ax2.semilogy()
        ymax = max(downstream_gage_pywr.max(), downstream_gage_base.max())
        ymin = min(downstream_gage_pywr.min(), downstream_gage_base.min())
        if use_observed:
            ymax = max(ymax, downstream_gage_obs.max())
            ymin = max(ymin, downstream_gage_obs.min())
        for i in range(10):
            if ymin < 10 **i:
                ymin = 10 **(i-1)
                break
        for i in range(10):
            if ymax < 10 **i:
                ymax = 10 **(i)
                break
        # ax2.set_ylim([ymin, ymax])
    else:
        ax2.set_ylim([0, ax2.get_ylim()[1]])


    ### colorbrewer brown/teal palette https://colorbrewer2.org/#type=diverging&scheme=BrBG&n=4
    # colors = ['#01665e', '#35978f', '#80cdc1', '#c7eae5', '#f6e8c3', '#dfc27d', '#bf812d', '#8c510a']
    colors = ['#2166ac', '#4393c3', '#92c5de', '#d1e5f0', '#f6e8c3', '#dfc27d', '#bf812d', '#8c510a']
    alpha = 1


    release_components_full = subset_timeseries(nyc_release_components[pywr_model], start_date, end_date)
    release_types = ['mrf_target_individual', 'mrf_montagueTrenton', 'flood_release', 'spill']
    release_components = pd.DataFrame({release_type: release_components_full[[c for c in release_components_full.columns if release_type in c]].sum(axis=1) for release_type in release_types})
    release_components['uncontrolled'] = downstream_uncontrolled_pywr

    release_components = release_components.divide(downstream_gage_pywr, axis=0) * 100

    y1 = 0
    y2 = y1 + release_components[f'uncontrolled'].values
    y3 = y2 + release_components[f'mrf_montagueTrenton'].values
    y4 = y3 + release_components[f'mrf_target_individual'].values
    y5 = y4 + release_components[f'flood_release'].values
    y6 = y5 + release_components[f'spill'].values
    ax.fill_between(x, y5, y6, label='NYC Spill', color=colors[0], alpha=alpha, lw=0)
    ax.fill_between(x, y4, y5, label='NYC FFMP Flood', color=colors[1], alpha=alpha, lw=0)
    ax.fill_between(x, y3, y4, label='NYC FFMP Individual', color=colors[2], alpha=alpha, lw=0)
    ax.fill_between(x, y2, y3, label='NYC FFMP Downstream', color=colors[3], alpha=alpha, lw=0)
    ax.fill_between(x, y1, y2, label='Uncontrolled', color=colors[4], alpha=alpha, lw=0)

    ax2.set_ylabel('Total Flow (MGD)', fontsize=fontsize)
    ax.set_ylabel('Flow Contribution (%)', fontsize=fontsize)

    ax.set_xticks(ax.get_xticks(), ['']*len(ax.get_xticks()), fontsize=fontsize)

    ax.set_zorder(1)
    ax2.set_zorder(2)
    ax2.patch.set_visible(False)


    ax.set_yticks(ax.get_yticks(), ax.get_yticklabels(), fontsize=fontsize)
    ax2.set_yticklabels(ax2.get_yticklabels(), fontsize=fontsize)
    ax.annotate(labels[1], xy=(0.005, 0.975), xycoords='axes fraction', ha='left', va='top', weight='bold',
                fontsize=fontsize)





    ########################################################
    ### subfig c: split up montague/trenton flow into components
    ########################################################

    # Get total sim and obs flow
    total_sim_node_flow = subset_timeseries(major_flows[pywr_model][node], start_date, end_date)
    total_base_node_flow = subset_timeseries(major_flows[base_model][node], start_date, end_date)
    if use_observed:
        total_obs_node_flow = subset_timeseries(major_flows['obs'][node], start_date, end_date)

    ### for Trenton, add NJ diversion to simulated flow
    if node == 'delTrenton':
        nj_diversion = subset_timeseries(diversions[pywr_model]['delivery_nj'], start_date, end_date)
        total_sim_node_flow += nj_diversion
        total_base_node_flow += nj_diversion
        if use_observed:
            total_obs_node_flow += nj_diversion



    ax2 = axs[2]
    ax2.plot(total_base_node_flow, color='k', lw=1.7)
    ax2.plot(total_base_node_flow, color=colordict[base_model_color], lw=1.4)
    ax2.plot(total_sim_node_flow, color='k', lw=1.7)
    ax2.plot(total_sim_node_flow, color=colordict[pywr_model_color], lw=1.4)
    if use_observed:
        ax2.plot(total_obs_node_flow, color='k', ls=':', lw=1.7)
    ax = ax2.twinx()
    ax.set_ylim([0,100])
    ax.set_xlim(total_sim_node_flow.index[0], total_sim_node_flow.index[-1])
    if use_log:
        ax2.semilogy()
        ymax = max(total_base_node_flow.max(), total_sim_node_flow.max())
        ymin = min(total_base_node_flow.min(), total_sim_node_flow.min())
        if use_observed:
            ymax = max(ymax, total_obs_node_flow.max())
            ymin = max(ymin, total_obs_node_flow.min())
        for i in range(10):
            if ymin < 10 ** i:
                ymin = 10 ** (i - 1)
                break
        for i in range(10):
            if ymax < 10 ** i:
                ymax = 10 ** (i)
                break
        # ax2.set_ylim([ymin, ymax])
    else:
        ax2.set_ylim([0, ax2.get_ylim()[1]])

    ax2.set_ylabel('Total Flow (MGD)', fontsize=fontsize)
    ax.set_ylabel('Flow Contribution (%)', fontsize=fontsize)


    # Get contributing flows
    contributing = upstream_nodes_dict[node]
    non_nyc_reservoirs = [i for i in contributing if (i in reservoir_list) and (i not in reservoir_list_nyc)]
    non_nyc_release_contributions = reservoir_releases[pywr_model][non_nyc_reservoirs]
    use_inflows = [i for i in contributing if (i in majorflow_list)]
    if node == 'delMontague':
        use_inflows.append('delMontague')
    inflow_contributions = inflows[pywr_model][use_inflows] - consumptions[pywr_model][use_inflows]
    mrf_target_individuals = nyc_release_components[pywr_model][[c for c in nyc_release_components[pywr_model].columns if 'mrf_target_individual' in c]]
    mrf_target_individuals.columns = [c.rsplit('_',1)[1] for c in mrf_target_individuals.columns]
    mrf_montagueTrentons = nyc_release_components[pywr_model][[c for c in nyc_release_components[pywr_model].columns if 'mrf_montagueTrenton' in c]]
    mrf_montagueTrentons.columns = [c.rsplit('_',1)[1] for c in mrf_montagueTrentons.columns]
    flood_releases = nyc_release_components[pywr_model][[c for c in nyc_release_components[pywr_model].columns if 'flood_release' in c]]
    flood_releases.columns = [c.rsplit('_',1)[1] for c in flood_releases.columns]
    spills = nyc_release_components[pywr_model][[c for c in nyc_release_components[pywr_model].columns if 'spill' in c]]
    spills.columns = [c.rsplit('_',1)[1] for c in spills.columns]


    # Impose lag
    for c in upstream_nodes_dict[node][::-1]:
        if c in inflow_contributions.columns:
            lag = downstream_node_lags[c]
            downstream_node = immediate_downstream_nodes_dict[c]
            while downstream_node != node:
                lag += downstream_node_lags[downstream_node]
                downstream_node = immediate_downstream_nodes_dict[downstream_node]
            if lag > 0:
                inflow_contributions[c].iloc[lag:] = inflow_contributions[c].iloc[:-lag]
        elif c in non_nyc_release_contributions.columns:
            lag = downstream_node_lags[c]
            downstream_node = immediate_downstream_nodes_dict[c]
            while downstream_node != node:
                lag += downstream_node_lags[downstream_node]
                downstream_node = immediate_downstream_nodes_dict[downstream_node]
            if lag > 0:
                non_nyc_release_contributions[c].iloc[lag:] = non_nyc_release_contributions[c].iloc[:-lag]
        elif c in mrf_target_individuals.columns:
            lag = downstream_node_lags[c]
            downstream_node = immediate_downstream_nodes_dict[c]
            while downstream_node != node:
                lag += downstream_node_lags[downstream_node]
                downstream_node = immediate_downstream_nodes_dict[downstream_node]
            if lag > 0:
                mrf_target_individuals[c].iloc[lag:] = mrf_target_individuals[c].iloc[:-lag]
                mrf_montagueTrentons[c].iloc[lag:] = mrf_montagueTrentons[c].iloc[:-lag]
                flood_releases[c].iloc[lag:] = flood_releases[c].iloc[:-lag]
                spills[c].iloc[lag:] = spills[c].iloc[:-lag]

    inflow_contributions = subset_timeseries(inflow_contributions, start_date, end_date).sum(axis=1)
    non_nyc_release_contributions = subset_timeseries(non_nyc_release_contributions, start_date, end_date).sum(axis=1)
    mrf_target_individuals = subset_timeseries(mrf_target_individuals, start_date, end_date).sum(axis=1)
    mrf_montagueTrentons = subset_timeseries(mrf_montagueTrentons, start_date, end_date).sum(axis=1)
    flood_releases = subset_timeseries(flood_releases, start_date, end_date).sum(axis=1)
    spills = subset_timeseries(spills, start_date, end_date).sum(axis=1)

    inflow_contributions = inflow_contributions.divide(total_sim_node_flow) * 100
    non_nyc_release_contributions = non_nyc_release_contributions.divide(total_sim_node_flow) * 100
    mrf_target_individuals = mrf_target_individuals.divide(total_sim_node_flow) * 100
    mrf_montagueTrentons = mrf_montagueTrentons.divide(total_sim_node_flow) * 100
    flood_releases = flood_releases.divide(total_sim_node_flow) * 100
    spills = spills.divide(total_sim_node_flow) * 100

    y1 = 0
    y2 = y1 + inflow_contributions
    y3 = y2 + non_nyc_release_contributions
    y4 = y3 + mrf_montagueTrentons
    y5 = y4 + mrf_target_individuals
    y6 = y5 + flood_releases
    y7 = y6 + spills
    ax.fill_between(x, y6, y7, label='NYC Spill', color=colors[0], alpha=alpha, lw=0)
    ax.fill_between(x, y5, y6, label='NYC FFMP Flood', color=colors[1], alpha=alpha, lw=0)
    ax.fill_between(x, y4, y5, label='NYC FFMP Individual', color=colors[2], alpha=alpha, lw=0)
    ax.fill_between(x, y3, y4, label='NYC FFMP Downstream', color=colors[3], alpha=alpha, lw=0)
    ax.fill_between(x, y2, y3, label='Non-NYC Release', color=colors[5], alpha=alpha, lw=0)
    ax.fill_between(x, y1, y2, label='Uncontrolled Flow', color=colors[4], alpha=alpha, lw=0)

    ax.legend(frameon=False, fontsize=fontsize, loc='upper center', bbox_to_anchor=(0.37, -0.15), ncols=3)
    # ax.legend(frameon=False, loc='upper left', bbox_to_anchor=(1.1, 2.), ncols=1, fontsize=fontsize)

    ax.annotate(labels[2], xy=(0.005, 0.975), xycoords='axes fraction', ha='left', va='top', weight='bold',
                fontsize=fontsize)

    ax.set_zorder(1)
    ax2.set_zorder(2)
    ax2.patch.set_visible(False)


    ax.set_yticks(ax.get_yticks(), ax.get_yticklabels(), fontsize=fontsize)
    ax2.set_yticklabels(ax2.get_yticklabels(), fontsize=fontsize)
    ax2.set_xticks(ax2.get_xticks(), ax2.get_xticklabels(), fontsize=fontsize)


    plt.savefig(f'{fig_dir}NYC_release_components_combined_{pywr_model}_{node}_' + \
                f'{release_total.index.year[0]}_{release_total.index.year[-1]}.png',
                bbox_inches='tight', dpi=dpi)






def get_shortfall_metrics(major_flows, mrf_targets, ibt_demands, ibt_diversions, models_mrf, models_ibt, nodes,
                          shortfall_type='percent', shortfall_threshold=0.95, shortfall_break_length=7,
                          start_date=None, end_date=None):
    """

    """

    ###
    eps = 1e-9

    resultsdict = {}
    for j, node in enumerate(nodes):
        resultsdict[node] = {}
        models = models_mrf if j<2 else models_ibt
        for i, m in enumerate(models):
            resultsdict[node][m] = {}
            if node in majorflow_list:
                flows = subset_timeseries(major_flows[m][node], start_date, end_date)
                dates = flows.index
                flows = flows.values
                thresholds = np.ones(len(flows)) * mrf_targets[models_ibt[0]][f'mrf_target_{node}'].max() * \
                             shortfall_threshold - eps
                print(f'{node} normal minimum flow target: {thresholds[0]}')
            else:
                flows = subset_timeseries(ibt_diversions[m][f'delivery_{node}'], start_date, end_date)
                dates = flows.index
                flows = flows.values
                thresholds = subset_timeseries(ibt_demands[m][f'demand_{node}'], start_date, end_date).values * \
                             shortfall_threshold - eps

            ### reliability is the fraction of time steps above threshold
            reliability = (flows > thresholds).mean()
            ### resiliency is the probability of recovering to above threshold if currently under threshold
            if reliability < 1 - eps:
                resiliency = np.logical_and(flows[:-1] < thresholds[:-1], \
                                            (flows[1:] >= thresholds[1:])).mean() / (1 - reliability)
            else:
                resiliency = np.nan
            ### convert to percents
            resultsdict[node][m]['reliability'] = reliability * 100
            resultsdict[node][m]['resiliency'] = resiliency * 100

            ### define individual events & get event-specific metrics
            durations = []  ### length of each event
            intensities = []  ### intensity of each event = avg deficit within event
            severities = []  ### severity = duration * intensity
            vulnerabilities = []  ### vulnerability = max daily deficit within event
            event_starts = []    ### define event to start with nonzero shortfall and end with the next shortfall date that preceeds shortfall_break_length non-shortfall dates.
            event_ends = []
            if reliability > eps and reliability < 1 - eps:
                duration = 0
                severity = 0
                vulnerability = 0
                in_event = False
                for i in range(len(flows)):
                    v = flows[i]
                    t = thresholds[i]
                    d = dates[i]
                    if in_event or v < t:
                        ### is this the start of a new event?
                        if not in_event:
                            event_starts.append(d)
                        ### if this is part of event, we add to metrics whether today is deficit or not
                        duration += 1
                        if shortfall_type == 'absolute':
                            s = max(t - v, 0)
                        elif shortfall_type == 'percent':
                            s = max((t - v) / t * 100, 0)
                        severity += s
                        vulnerability = max(vulnerability, s)
                        ### now check if next shortfall_break_length days include any deficits. if not, end event.
                        in_event = np.any(flows[i+1: i+1+shortfall_break_length] < \
                                          thresholds[i+1: i+1+shortfall_break_length])
                        if not in_event:
                            event_ends.append(dates[min(i+1, len(dates)-1)])
                            durations.append(duration)
                            severities.append(severity)
                            intensities.append(severity / duration)
                            vulnerabilities.append(vulnerability)
                            in_event = False
                            duration = 0
                            severity = 0
                            vulnerability = 0

            resultsdict[node][m]['event_starts'] = event_starts
            resultsdict[node][m]['event_ends'] = event_ends
            resultsdict[node][m]['durations'] = durations
            resultsdict[node][m]['severities'] = severities
            resultsdict[node][m]['intensities'] = intensities
            resultsdict[node][m]['vulnerabilities'] = vulnerabilities


    return resultsdict




###
def plot_shortfall_metrics(shortfall_metrics, models_mrf, models_ibt, nodes, shortfall_type='absolute',
                           colordict = base_model_colors, fig_dir = fig_dir,
                           print_reliabilities=True, print_events=False):
    """

    """
    ### 3x4 figure with RRV metrics (rows) & nodes (cols). Montague/Trenton use 8 models, NYC/NJ only 4.
    fig, axs = plt.subplots(4, 4, figsize=(8, 6), gridspec_kw={'width_ratios': [3,3,3,3],
                                                               'hspace':0.15, 'wspace':0.4})
    fontsize = 8
    metrics = ['reliability','durations','intensities','vulnerabilities']
    labels = [['a)','b)','c)','d)'],
              ['e)', 'f)', 'g)', 'h)'],
              ['i)', 'j)', 'k)', 'l)'],
              ['m)', 'n)', 'o)', 'p)']
              ]

    for col, node in enumerate(nodes):
        for row, metric in enumerate(metrics):
            ax = axs[row, col]
            models = models_mrf if node in majorflow_list else models_ibt
            colors = [colordict[model] for model in models]

            ### for reliability, do a bar chart
            if metric == 'reliability':
                heights = [shortfall_metrics[node][m][metric] for m in models]
                if print_reliabilities:
                    for m,v in zip(models, heights):
                        print(f'{node}, {m}, {metric}: {v}')
                bottom = 0
                positions = range(8) if len(heights) == 8 else range(4, 8)

                ### Add bars
                ax.bar(positions, heights, bottom = bottom, width=0.8, linewidth=0.5, color=colors, edgecolor='w')

            ### for other metrics, do cdfs
            else:
                for m in models:
                    values_ordered = np.sort(np.array(shortfall_metrics[node][m][metric]))[::-1]
                    x = np.arange(len(values_ordered))
                    ax.plot(x, values_ordered, color='k', lw=1.7)
                    ax.plot(x, values_ordered, color=colordict[m], lw=1.4, label=model_label_dict[m])


            ### fix ticks/labels/etc
            if row == 0:
                ax.set_ylim([80, 100])
                ax.set_yticks([80, 90, 100], [80, 90, 100], fontsize=fontsize)
                ax.set_xlim([-0.7, 7.7])
                ax.set_xticks([])
            else:
                if shortfall_type == 'absolute':
                    ax.set_ylim([0, ax.get_ylim()[1]])
                    yticks = np.zeros(len(ax.get_yticks()) + 1)
                    yticks[1:] = ax.get_yticks()
                    ax.set_yticks(yticks, [str(round(y)) for y in yticks], fontsize=fontsize)
                elif shortfall_type == 'percent':
                    ax.set_ylim([0,30])
                    ax.set_yticks([0,10,20,30], [0,10,20,30], fontsize=fontsize)
            if col == 0:
                xticks = [0, 20, 40]
            elif col == 1:
                xticks = [0, 15, 30]
            elif col == 2:
                xticks = [0, 10, 20]
            else:
                xticks = [0, 15, 30]

            if row == 3:
                ax.set_xlabel('Exceedance\n(Num. shortfall events)', fontsize=fontsize)
                ax.set_xticks(xticks, xticks, fontsize=fontsize)
                ax.set_xlim([0, ax.get_xlim()[1]])
            elif row > 0:
                ax.set_xticks(xticks, ['']*len(xticks), fontsize=fontsize)
                ax.set_xlim([0, ax.get_xlim()[1]])


            ### subfig label
            x = 0.05 if row == 0 else 0.95
            ha = 'left' if row == 0 else 'right'
            ax.annotate(labels[row][col], xy=(x,0.96), xycoords='axes fraction', fontsize=fontsize, weight='bold',
                        va='top', ha=ha)

            ### legend
            if row == 3 and col == 1:
                legend_elements = []
                for m in models_mrf:
                    legend_elements.append(Patch(facecolor=colordict[m], edgecolor='w', label=model_label_dict[m]))
                leg = ax.legend(handles=legend_elements, loc='upper center', ncols=4, bbox_to_anchor=(1.1, -0.5),
                                frameon=False, fontsize=fontsize)

    ### ylabels & legend
    axs[0,0].set_ylabel('Reliability (%)', fontsize=fontsize)
    axs[1,0].set_ylabel('Duration (days)', fontsize=fontsize)
    if shortfall_type == 'percent':
        axs[2,0].set_ylabel('Intensity\n(%)', fontsize=fontsize)
        axs[3,0].set_ylabel('Vulnerability\n(%)', fontsize=fontsize)
    elif shortfall_type == 'absolute':
        axs[2,0].set_ylabel('Intensity\n(MGD)', fontsize=fontsize)
        axs[3,0].set_ylabel('Vulnerability\n(MGD)', fontsize=fontsize)


    fig.savefig(f'{fig_dir}/shortfall_comparison.png', bbox_inches='tight', dpi=dpi)
    plt.close()

    if print_events:
        for node in nodes:
            models = models_mrf if node in majorflow_list else models_ibt
            for m in models:
                print(f"{node}, {m}, event durations, intensities, vulnerabilities: {shortfall_metrics[node][m]['durations']}, " + \
                      f"{shortfall_metrics[node][m]['intensities']}, {shortfall_metrics[node][m]['vulnerabilities']}")

    return



### Map of major DRB nodes
def make_DRB_map(fig_dir=fig_dir):
    import os
    # os.environ['USE_PYGEOS'] = '0'
    import geopandas as gpd
    from shapely import ops
    from shapely.geometry import Point, LineString, MultiLineString
    import numpy as np
    import pandas as pd
    import matplotlib.pyplot as plt
    import json
    import folium
    from folium.plugins import MarkerCluster
    import contextily as cx
    import sys
    from pywrdrb.pywr_drb_node_data import obs_pub_site_matches, obs_site_matches, nhm_site_matches

    ### set crs consistent with contextily basemap
    crs = 'EPSG:3857'


    # # Reservoir data
    reservoir_data = pd.read_csv('pywrdrb/model_data/drb_model_istarf_conus.csv', sep=',')

    ### Load general shapefiles
    drb_boundary = gpd.read_file(f'{spatial_data_dir}/DRB_shapefiles/drb_bnd_polygon.shp').to_crs(crs)
    states = gpd.read_file(f'{spatial_data_dir}/states/tl_2010_us_state10.shp').to_crs(crs)
    nhd = gpd.read_file(f'{spatial_data_dir}/NHD_0204/Shape/NHDFlowline.shp').to_crs(crs)
    drc = gpd.read_file(f'{spatial_data_dir}/NHD_NJ/DRCanal.shp').to_crs(crs)

    ### load drb node info into geodataframes
    crs_nodedata = 4386
    major_nodes = gpd.read_file(f'{spatial_data_dir}/model_components/drb_model_major_nodes.csv', sep=',')
    reservoirs = major_nodes.loc[major_nodes['type'] == 'reservoir']
    reservoirs = gpd.GeoDataFrame(reservoirs.drop('geometry', axis=1),
                                  geometry=gpd.points_from_xy(reservoirs.long, reservoirs.lat,
                                                              crs=crs_nodedata)).to_crs(crs)
    flow_reqs = major_nodes.loc[major_nodes['type'] == 'regulatory']
    flow_reqs = gpd.GeoDataFrame(flow_reqs.drop('geometry', axis=1),
                                 geometry=gpd.points_from_xy(flow_reqs.long, flow_reqs.lat,
                                                             crs=crs_nodedata)).to_crs(crs)

    ### get river network from NHD
    mainstem = nhd.loc[nhd['gnis_name'] == 'Delaware River']
    ## for river/stream objects, merge rows into single geometry to avoid white space on plot
    multi_linestring = MultiLineString([ls for ls in mainstem['geometry'].values])
    merged_linestring = ops.linemerge(multi_linestring)
    mainstem = gpd.GeoDataFrame({'geometry': [merged_linestring]})

    ### get all other tributary streams containing a Pywr-DRB reservoir, or downstream of one. Note that 2 different regions have Tulpehocken Creek - use only the correct one.
    trib_names = ['West Branch Delaware River', 'East Branch Delaware River', 'Neversink River',
                  'Mongaup River', 'Lackawaxen River', 'West Branch Lackawaxen River', 'Wallenpaupack Creek',
                  'Lehigh River', 'Shohola Creek', 'Pohopoco Creek', 'Merrill Creek', 'Musconetcong River',
                  'Pohatcong Creek', 'Tohickon Creek', 'Assunpink Creek', 'Schuylkill River', 'Maiden Creek',
                  'Tulpehocken Creek', 'Still Creek', 'Little Schuylkill River',
                  'Perkiomen Creek']
    tribs = []
    for trib_name in trib_names:
        trib = nhd.loc[[(n == trib_name) and ((n != 'Tulpehocken Creek') or ('02040203' in c)) for n, c in
                        zip(nhd['gnis_name'], nhd['reachcode'])]]
        multi_linestring = MultiLineString([ls for ls in trib['geometry'].values])
        merged_linestring = ops.linemerge(multi_linestring)
        trib = gpd.GeoDataFrame({'geometry': [merged_linestring], 'name': trib_name})
        tribs.append(trib)

    ### rough lines for NYC Delaware Aqueduct system
    ### cannonsville to rondout
    lines = [LineString([Point(-75.37462, 42.065872), Point(-74.4296, 41.79926)])]
    ### pepacton to rondout
    lines.append(LineString([Point(-74.965531, 42.073603), Point(-74.4296, 41.79926)]))
    ### neversink to rondout
    lines.append(LineString([Point(-74.643266, 41.821286), Point(-74.4296, 41.79926)]))
    ### rondout to west branch reservoir
    lines.append(LineString([Point(-74.4296, 41.79926), Point(-73.69541, 41.41176)]))
    ### west branch reservoir to kensico reservoir
    lines.append(LineString([Point(-73.69541, 41.41176), Point(-73.7659656, 41.0737078)]))
    ### kensico reservoir to hillside reservoir
    lines.append(LineString([Point(-73.7659656, 41.0737078), Point(-73.8693806, 40.90715556)]))

    ### convert projection
    crs_longlat = 'EPSG:4326'
    aqueducts = gpd.GeoDataFrame({'geometry': lines}, crs=crs_longlat)
    aqueducts = aqueducts.to_crs(crs)

    ### create map figures
    fig, ax = plt.subplots(1, 1, figsize=(6, 10))
    use_basemap = True

    ### plot drb boundary
    drb_boundary.plot(ax=ax, color='none', edgecolor='k', lw=1, zorder=0.9)

    ### plot river network
    mainstem.plot(ax=ax, color='navy', lw=3, zorder=1.1)
    for trib in tribs:
        trib.plot(ax=ax, color='cornflowerblue', lw=2, zorder=1)

    ### plot reservoirs & min flow locations
    list_nyc_reservoirs = ('reservoir_cannonsville', 'reservoir_pepacton', 'reservoir_neversink')
    for r in reservoirs['name']:
        color = 'firebrick' if r in list_nyc_reservoirs else 'sandybrown'
        r_abbrev = r.split('_')[1]
        try:
            s = 50 + reservoir_data['Adjusted_CAP_MG'].loc[reservoir_data['reservoir'] == r_abbrev].iloc[0] / 1000 * 2
        except:
            s = 50
        reservoirs.loc[reservoirs['name'] == r].plot(ax=ax, color=color, edgecolor='k', markersize=s, zorder=2)
    flow_reqs.plot(ax=ax, color='mediumseagreen', edgecolor='k', markersize=250, zorder=2.1, marker='*')

    ### NYC tunnel systsem
    aqueducts.plot(ax=ax, color='darkmagenta', lw=2, zorder=1.2, ls=':')

    ### plot NJ diversion - Delaware & Raritan Canal
    drc.plot(ax=ax, color='darkmagenta', lw=2, zorder=1.2, ls=':')

    ### add state boundaries
    if use_basemap:
        states.plot(ax=ax, color='none', edgecolor='0.5', lw=0.7, zorder=0)
    else:
        states.plot(ax=ax, color='0.95', edgecolor='0.5', lw=0.7, zorder=0)

    ### map limits
    ax.set_xlim([-8.517e6, -8.197e6])  # -8.215e6])
    ax.set_ylim([4.75e6, 5.235e6])

    ### annotations
    fontsize = 10
    fontcolor = '0.5'
    plt.annotate('New York', xy=(-8.46e6, 5.168e6), ha='center', va='center', fontsize=fontsize, color=fontcolor)
    plt.annotate('Pennsylvania', xy=(-8.46e6, 5.152e6), ha='center', va='center', fontsize=fontsize, color=fontcolor)
    plt.annotate('New York', xy=(-8.245e6, 5.032e6), rotation=-31, ha='center', va='center', fontsize=fontsize,
                 color=fontcolor)
    plt.annotate('New Jersey', xy=(-8.257e6, 5.019e6), rotation=-31, ha='center', va='center', fontsize=fontsize,
                 color=fontcolor)
    plt.annotate('Pennsylvania', xy=(-8.48e6, 4.833e6), ha='center', va='center', fontsize=fontsize, color=fontcolor)
    plt.annotate('Maryland', xy=(-8.48e6, 4.817e6), ha='center', va='center', fontsize=fontsize, color=fontcolor)
    plt.annotate('Delaware', xy=(-8.43e6, 4.8e6), rotation=-85, ha='center', va='center', fontsize=fontsize,
                 color=fontcolor)
    plt.annotate('Pennsylvania', xy=(-8.359e6, 5.03e6), rotation=50, ha='center', va='center', fontsize=fontsize,
                 color=fontcolor)
    plt.annotate('New Jersey', xy=(-8.337e6, 5.024e6), rotation=50, ha='center', va='center', fontsize=fontsize,
                 color=fontcolor)

    fontcolor = 'firebrick'
    plt.annotate('Cannonsville', xy=(-8.404e6, 5.1835e6), ha='center', va='center', fontsize=fontsize, color=fontcolor,
                 fontweight='bold')
    plt.annotate('Pepacton', xy=(-8.306e6, 5.168e6), ha='center', va='center', fontsize=fontsize, color=fontcolor,
                 fontweight='bold')
    plt.annotate('Neversink', xy=(-8.268e6, 5.143e6), ha='center', va='center', fontsize=fontsize, color=fontcolor,
                 fontweight='bold')
    fontcolor = 'mediumseagreen'
    plt.annotate('Montague', xy=(-8.284e6, 5.055e6), ha='center', va='center', fontsize=fontsize, color=fontcolor,
                 fontweight='bold')
    plt.annotate('Trenton', xy=(-8.353e6, 4.894e6), ha='center', va='center', fontsize=fontsize, color=fontcolor,
                 fontweight='bold')
    fontcolor = 'darkmagenta'
    plt.annotate('NYC\nDiversion', xy=(-8.25e6, 5.085e6), ha='center', va='center', fontsize=fontsize, color=fontcolor,
                 fontweight='bold')
    plt.annotate('NJ\nDiversion', xy=(-8.315e6, 4.959e6), ha='center', va='center', fontsize=fontsize, color=fontcolor,
                 fontweight='bold')

    ### legend
    axin = ax.inset_axes([0.58, 0.006, 0.41, 0.25])
    axin.set_xlim([0, 1])
    axin.set_ylim([0, 1])
    ### mainstem
    axin.plot([0.05, 0.15], [0.93, 0.93], color='navy', lw=3)
    axin.annotate('Delaware River', xy=(0.18, 0.93), ha='left', va='center', color='k', fontsize=fontsize)
    ### tributaries
    axin.plot([0.05, 0.15], [0.83, 0.83], color='cornflowerblue', lw=2)
    axin.annotate('Tributary', xy=(0.18, 0.83), ha='left', va='center', color='k', fontsize=fontsize)
    ### DRB boundary
    axin.plot([0.05, 0.15], [0.73, 0.73], color='k', lw=1)
    axin.annotate('Basin Boundary', xy=(0.18, 0.73), ha='left', va='center', color='k', fontsize=fontsize)
    ### Diversions
    axin.plot([0.05, 0.15], [0.63, 0.63], color='darkmagenta', lw=2, ls=':')
    axin.annotate('Interbasin Transfer', xy=(0.18, 0.63), ha='left', va='center', color='darkmagenta',
                  fontweight='bold', fontsize=fontsize)
    ### Minimum flow targets
    axin.scatter([0.1], [0.53], color='mediumseagreen', edgecolor='k', s=200, marker='*')
    axin.annotate('Flow Target', xy=(0.18, 0.53), ha='left', va='center', color='mediumseagreen', fontweight='bold',
                  fontsize=fontsize)
    ### NYC Reservoirs
    axin.scatter([0.1], [0.43], color='firebrick', edgecolor='k', s=100)
    axin.annotate('NYC Reservoir', xy=(0.18, 0.43), ha='left', va='center', color='firebrick', fontweight='bold',
                  fontsize=fontsize)
    ### Non-NYC Reservoirs
    axin.scatter([0.1], [0.33], color='sandybrown', edgecolor='k', s=100)
    axin.annotate('Non-NYC Reservoir', xy=(0.18, 0.33), ha='left', va='center', color='k', fontsize=fontsize)
    ### marker size for reservoirs
    # axin.annotate('Reservoir Capacity', xy=(0.05, 0.3), ha='left', va='center', color='k', fontsize=fontsize)
    axin.scatter([0.15], [0.18], color='0.5', edgecolor='k', s=50 + 3000 / 1000 * 2)
    axin.scatter([0.45], [0.18], color='0.5', edgecolor='k', s=50 + 50000 / 1000 * 2)
    axin.scatter([0.8], [0.18], color='0.5', edgecolor='k', s=50 + 140000 / 1000 * 2)
    axin.annotate('3 BG', xy=(0.15, 0.05), ha='center', va='center', color='k', fontsize=fontsize)
    axin.annotate('50 BG', xy=(0.45, 0.05), ha='center', va='center', color='k', fontsize=fontsize)
    axin.annotate('140 BG', xy=(0.8, 0.05), ha='center', va='center', color='k', fontsize=fontsize)
    ### clean up
    axin.set_xticks([])
    axin.set_yticks([])
    axin.patch.set_alpha(0.9)

    # ### basemap - this is slow and breaks sometimes, if so just try later
    if use_basemap:
        cx.add_basemap(ax=ax, alpha=0.5, attribution_size=6)
        figname = f'{fig_dir}/static_map_withbasemap.png'
    else:
        figname = f'{fig_dir}static_map.png'

    ax.set_xticks([])
    ax.set_yticks([])

    plt.savefig(figname, bbox_inches='tight', dpi=dpi)





################################################################################################
### Old figures
###############################################################################################



#
# ### 3-part figure to visualize flow: timeseries, scatter plot, & flow duration curve. Can plot observed plus 1 or 2 modeled series.
# def plot_3part_flows(results, models, node,
#                      colordict = paired_model_colors, markerdict = scatter_model_markers, start_date=None, end_date=None,
#                      uselog=False, save_fig=True, fig_dir = fig_dir):
#     """
#     Plots a 3-part figure to visualize flow data, including a timeseries plot, a scatter plot, and a flow duration curve.
#
#     Args:
#         results (dict): A dictionary containing the flow data, including observed and modeled flows.
#         models (list): A list of model names to plot. It can contain one or two model names.
#         node (str): The name of the node or location for which the flows are plotted.
#         colordict (dict, optional): A dictionary mapping model names to color codes for line and scatter plots.
#             Defaults to paired_model_colors.
#         markerdict (dict, optional): A dictionary mapping model names to marker codes for scatter plots.
#             Defaults to scatter_model_markers.
#         uselog (bool, optional): Determines whether logarithmic scale is used for plotting. Defaults to False.
#         save_fig (bool, optional): Determines whether to save the figure as a PNG file. Defaults to True.
#         fig_dir (str, optional): The directory to save the figure. Defaults to fig_dir.
#
#     Returns:
#         None
#     """
#
#     use2nd = True if len(models) > 1 else False
#     fig = plt.figure(figsize=(16, 4))
#     gs = fig.add_gridspec(1, 3, width_ratios=(2, 1, 1), wspace=0.25, hspace=0.3)
#
#     obs = subset_timeseries(results['obs'][node], start_date, end_date)
#
#     ### first fig: time series of observed & modeled flows
#     ax = fig.add_subplot(gs[0, 0])
#     for i, m in enumerate(models):
#         if use2nd or i == 0:
#             ### first plot time series of observed vs modeled
#             modeled = subset_timeseries(results[m][node], start_date, end_date)
#
#             if i == 0:
#                 ax.plot(obs, label='observed', color=colordict['obs'])
#             ax.plot(modeled, label=m, color=colordict[m])
#
#             ### get error metrics
#             if uselog:
#                 kge, r, alpha, beta = he.evaluator(he.kge, modeled, obs, transform='log')
#                 nse = he.evaluator(he.nse, modeled, obs, transform='log')
#             else:
#                 kge, r, alpha, beta = he.evaluator(he.kge, modeled, obs)
#                 nse = he.evaluator(he.nse, modeled, obs)
#             nse, kge, r, alpha, beta = round(nse[0], 2), round(kge[0], 2), round(r[0], 2), round(alpha[0], 2), round(beta[0], 2)
#
#             ### clean up fig
#             if i == 0:
#                 coords = (0.04, 0.94)
#             else:
#                 coords = (0.04, 0.88)
#             ax.annotate(f'NSE={nse}; KGE={kge}: r={r}, relvar={alpha}, bias={beta}', xy=coords, xycoords=ax.transAxes,
#                         color=colordict[m])
#             # ax.legend(loc='right')
#             ax.set_ylabel('Daily flow (MGD)')
#             ax.set_xlabel('Date')
#             if uselog:
#                 ax.semilogy()
#
#     ### second fig: scatterplot of observed vs modeled flow
#     ax = fig.add_subplot(gs[0, 1])
#     for i, m in enumerate(models):
#         ### now add scatter of observed vs modeled
#         if use2nd or i == 0:
#             ### first plot time series of observed vs modeled
#             modeled = subset_timeseries(results[m][node], start_date, end_date)
#
#             ax.scatter(obs, modeled, alpha=0.25, zorder=2, color=colordict[m], marker='x' if 'pywr' in m else 'o')
#             diagmax = min(ax.get_xlim()[1], ax.get_ylim()[1])
#             ax.plot([0, diagmax], [0, diagmax], color='k', ls='--')
#             if uselog:
#                 ax.loglog()
#             ax.set_xlabel('Observed flow (MGD)')
#             ax.set_ylabel('Modeled flow (MGD)')
#
#     ### third fig: flow duration curves
#     ax = fig.add_subplot(gs[0, 2])
#     for i, m in enumerate(models):
#         if use2nd or i == 0:
#             ### now add exceedance plot
#             def plot_exceedance(data, ax, color, label, **kwargs):
#                 df = data.sort_values()
#                 exceedance = np.arange(1., len(df) + 1.) / len(df)
#                 ax.plot(exceedance, df, color=color, label=label, **kwargs)
#
#             modeled = subset_timeseries(results[m][node], start_date, end_date)
#             if i == 0:
#                 plot_exceedance(obs, ax, color = colordict['obs'], label=model_label_dict['obs'])
#                 ax.semilogy()
#                 ax.set_xlabel('Non-exceedence')
#                 ax.set_ylabel('Daily flow (log scale, MGD)')
#
#             plot_exceedance(modeled, ax, color = colordict[m], label=model_label_dict[m])
#             ax.legend(frameon=False)
#
#
#     # plt.show()
#     if save_fig:
#         if use2nd:
#             fig.savefig(f'{fig_dir}streamflow_3plots_{models[0]}_{models[1]}_{node}.png', bbox_inches='tight', dpi = 250)
#         else:
#             fig.savefig(f'{fig_dir}streamflow_3plots_{models[0]}_{node}.png', bbox_inches='tight', dpi = 250)
#         plt.close()
#     return



#
# ###
# def plot_weekly_flow_distributions(results, models, node, colordict= paired_model_colors, fig_dir = fig_dir,
#                                    start_date=None, end_date=None):
#     """
#     Plot distributions (range and median) of weekly flows for 1 or 2 model simulation results.
#
#     Args:
#         results (dict): A dictionary containing the flow data, including observed and modeled flows.
#         models (list): A list of model names to plot. It can contain one or two model names.
#         node (str): The name of the node or location for which the flows are plotted.
#         colordict (dict, optional): A dictionary mapping model names to color codes for line and scatter plots.
#             Defaults to paired_model_colors.
#         markerdict (dict, optional): A dictionary mapping model names to marker codes for scatter plots.
#             Defaults to scatter_model_markers.
#         fig_dir (str, optional): The directory to save the figure. Defaults to fig_dir.
#
#     Returns:
#         None
#     """
#     use2nd = True if len(models) > 1 else False
#
#     fig = plt.figure(figsize=(16, 4))
#     gs = fig.add_gridspec(1, 2, wspace=0.15, hspace=0.3)
#
#     obs = subset_timeseries(results['obs'][node], start_date, end_date)
#
#     obs_resample = obs.resample('W').sum()
#     nx = len(obs_resample.groupby(obs_resample.index.week).max())
#     ymax = obs_resample.groupby(obs_resample.index.week).max().max()
#     ymin = obs_resample.groupby(obs_resample.index.week).min().min()
#     for i, m in enumerate(models):
#         modeled = subset_timeseries(results[m][node], start_date, end_date)
#         modeled_resample = modeled.resample('W').sum()
#         ymax = max(ymax, modeled_resample.groupby(modeled_resample.index.week).max().max())
#         ymin = min(ymin, modeled_resample.groupby(modeled_resample.index.week).min().min())
#
#     ### first plot time series of observed vs modeled, real scale
#     for i, m in enumerate(models):
#
#         if i == 0:
#             ax = fig.add_subplot(gs[0, 0])
#             ax.fill_between(np.arange(1, (nx+1)), obs_resample.groupby(obs_resample.index.week).max(),
#                             obs_resample.groupby(obs_resample.index.week).min(), color=colordict['obs'], alpha=0.4)
#             ax.plot(obs_resample.groupby(obs_resample.index.week).mean(), label=model_label_dict['obs'], color=colordict['obs'])
#
#         modeled = subset_timeseries(results[m][node], start_date, end_date)
#         modeled_resample = modeled.resample('W').sum()
#         ax.fill_between(np.arange(1, (nx+1)), modeled_resample.groupby(modeled_resample.index.week).max(),
#                         modeled_resample.groupby(modeled_resample.index.week).min(), color=colordict[m], alpha=0.4)
#         ax.plot(modeled_resample.groupby(modeled_resample.index.week).mean(), label=model_label_dict[m], color=colordict[m])
#
#         ax.legend(loc='upper right', frameon=False)
#         ax.set_ylabel('Weekly flow (MGW)')
#         ax.set_xlabel('Week')
#         ax.set_ylim([-0.1 * ymax, ymax * 1.1])
#
#     ### now repeat, log scale
#     for i, m in enumerate(models):
#         if i == 0:
#             ax = fig.add_subplot(gs[0, 1])
#             ax.fill_between(np.arange(1, (nx+1)), obs_resample.groupby(obs_resample.index.week).max(),
#                             obs_resample.groupby(obs_resample.index.week).min(), color=colordict['obs'], alpha=0.4)
#             ax.plot(obs_resample.groupby(obs_resample.index.week).mean(), label='observed', color=colordict['obs'])
#
#         modeled = subset_timeseries(results[m][node], start_date, end_date)
#         modeled_resample = modeled.resample('W').sum()
#         ax.fill_between(np.arange(1, (nx+1)), modeled_resample.groupby(modeled_resample.index.week).max(),
#                         modeled_resample.groupby(modeled_resample.index.week).min(), color=colordict[m], alpha=0.4)
#         ax.plot(modeled_resample.groupby(modeled_resample.index.week).mean(), label=m, color=colordict[m])
#
#         ax.set_ylim([max(ymin * 0.5, 0.01), ymax * 1.5])
#         ax.set_xlabel('Week')
#
#         ax.semilogy()
#
#     # plt.show()
#     if use2nd:
#         fig.savefig(f'{fig_dir}streamflow_weekly_{models[0]}_{models[1]}_{node}.png', bbox_inches='tight', dpi = 250)
#     else:
#         fig.savefig(f'{fig_dir}streamflow_weekly_{models[0]}_{node}.png', bbox_inches='tight', dpi = 250)
#     plt.close()
#     return
#






# ### radial plots across diff metrics/reservoirs/models.
# ### following galleries here https://www.python-graph-gallery.com/circular-barplot-with-groups
# def plot_radial_error_metrics(results_metrics, radial_models, nodes, useNonPep = True, useweap = True, usepywr = True,
#                               usemajorflows=False, fig_dir = fig_dir,
#                               colordict = base_model_colors, hatchdict = model_hatch_styles):
#     """
#     Plot radial error metrics for different models, nodes, and metrics.
#
#     Args:
#         results_metrics (pd.DataFrame): Dataframe containing error metrics.
#         radial_models (list): List of model names (str) to include in the plot.
#         nodes (list): List of node names (str) to include in the plot.
#         useNonPep (bool): Whether to include non-pepacton nodes in the plot (default: True).
#         useweap (bool): Whether to include WEAP models in the plot (default: True).
#         usepywr (bool): Whether to include PyWR models in the plot (default: True).
#         usemajorflows (bool): Whether to use major flows in the plot (default: False).
#         fig_dir (str): Directory to save the generated figure (default: fig_dir).
#         colordict (dict): Dictionary mapping model names to colors (default: base_model_colors).
#         hatchdict (dict): Dictionary mapping model names to hatch styles (default: model_hatch_styles).
#
#     Returns:
#         None
#     """
#
#     fig, axs = plt.subplots(2, 4, figsize=(16, 8), subplot_kw={"projection": "polar"})
#
#     metrics = ['nse', 'kge', 'r', 'alpha', 'beta', 'kss', 'lognse', 'logkge']
#
#     titledict = {'nse': 'NSE', 'kge': 'KGE', 'r': 'Correlation', 'alpha': 'Relative STD', 'beta': 'Relative Bias',
#                  'kss': 'K-S Statistic', 'lognse': 'LogNSE', 'logkge': 'LogKGE'}
#
#     for k, metric in enumerate(metrics):
#         row = k % 2
#         col = int(k / 2)
#         ax = axs[row, col]
#
#         pad = 1
#         groups = len(nodes)
#         angles = np.linspace(0, 2 * np.pi, len(nodes) * len(radial_models) + pad * groups, endpoint=False)
#         values = np.maximum(np.minimum(results_metrics[metric], 3), -1) - 1
#
#         colors = [colordict[model] for model in results_metrics['model']]
#         if not usepywr:
#             if not useweap:
#                 mask = [m in radial_models[-2:] for m in results_metrics['model']]
#             else:
#                 mask = [m in radial_models[-3:] for m in results_metrics['model']]
#             colors = [v if m else 'none' for m, v in zip(mask, colors)]
#         if not useNonPep:
#             mask = [r == 'pepacton' for r in results_metrics['node']]
#             colors = [v if m else 'none' for m, v in zip(mask, colors)]
#
#         edges = ['w' for model in results_metrics['model']]
#         hatches = [hatchdict[model] for model in results_metrics['model']]
#
#         width = 2 * np.pi / len(angles)
#
#         ### Obtaining the right indexes is now a little more complicated
#         offset = 0
#         idxs = []
#         groups_size = [len(radial_models)] * len(nodes)
#         for size in groups_size:
#             idxs += list(range(offset + pad, offset + size + pad))
#             offset += size + pad
#
#         ### Remove all spines
#         ax.set_frame_on(False)
#
#         ax.xaxis.grid(False)
#         ax.yaxis.grid(False)
#         ax.set_xticks([])
#         ax.set_yticks([])
#
#         ### Set limits for radial (y) axis. The negative lower bound creates the whole in the middle.
#         if metric in ['fdcm', 'r', 'kss']:
#             ax.set_ylim(-1, 0.2)
#             yrings = [-1, -0.25, -0.5, -0.75, 0]
#         elif metric in ['alpha', 'beta']:
#             yrings = [-1, -0.5, 0, 0.5, 1]
#         elif metric in ['kge', 'nse', 'logkge', 'lognse']:
#             ax.set_ylim(-2, 0.2)
#             yrings = [-2, -1.5, -1, -0.5, 0]
#
#         # Add reference lines
#         x2 = np.linspace(0, 2 * np.pi, num=50)
#         for j, y in enumerate(yrings):
#             if y == 0:
#                 ax.plot(x2, [y] * 50, color="#333333", lw=1.5, zorder=3)
#
#             ax.plot(x2, [y] * 50, color="0.8", lw=0.8, zorder=1)
#             if (np.abs(y - int(y)) < 0.001):
#                 ax.text(0, y, round(y + 1, 2), color="#333333", fontsize=12, fontweight="bold", ha="left", va="center")
#
#         for j in range(groups):
#             angle = 2 * np.pi / groups * j
#             ax.plot([angle, angle], [yrings[0], yrings[-1] + 0.1], color='0.8', zorder=1)
#
#         ### Add bars
#         ax.bar(angles[idxs], values, width=width, linewidth=0.5, color=colors, hatch=hatches, edgecolor=edges, zorder=2)
#
#         ### customization to add group annotations
#         offset = 0
#         for j, node in enumerate(nodes):
#             # Add line below bars
#             x1 = np.linspace(angles[offset + pad], angles[offset + size + pad - 1], num=50)
#
#             # Add text to indicate group
#             wedge = 360 / len(nodes)
#             rotation = -90 + wedge / 2 + wedge * j
#             if j >= 3:
#                 rotation += 180
#             if useNonPep or node == 'pepacton':
#                 fontcolor = "#333333"
#             else:
#                 fontcolor = "w"
#
#             ax.text(
#                 np.mean(x1), ax.get_ylim()[1] + 0.01 * (ax.get_ylim()[1] - ax.get_ylim()[0]), node_label_dict[node],
#                 color=fontcolor, fontsize=14,
#                 ha="center", va="center", rotation=rotation
#             )
#
#             offset += size + pad
#
#         ax.text(np.pi / 2, ax.get_ylim()[1] + 0.18 * (ax.get_ylim()[1] - ax.get_ylim()[0]), titledict[metric],
#                 color="#333333", fontsize=16,
#                 fontweight="bold", ha="center", va="center")
#
#     legend_elements = []
#     legend_elements.append(Line2D([0], [0], color='none', label='models'))
#     for m in radial_models[::-1]:
#         if usepywr or m in radial_models[-2:] or (useweap and m == radial_models[-3]):
#             legend_elements.append(Patch(facecolor=colordict[m], edgecolor='w', label=model_label_dict[m], hatch=hatchdict[m]))
#         else:
#             legend_elements.append(Patch(facecolor='w', edgecolor='w', label=model_label_dict[m], hatch=hatchdict[m]))
#
#     leg = plt.legend(handles=legend_elements, loc='center', bbox_to_anchor=(1.5, 1.1), frameon=False)
#     for i, text in enumerate(leg.get_texts()):
#         if not usepywr and i > 3:
#             text.set_color("w")
#         elif not useweap and i > 2:
#             text.set_color('w')
#
#     if usemajorflows:
#         filename_mod = 'combinedNodeTypes'
#     else:
#         filename_res = 'allRes' if useNonPep else 'pep'
#         if usepywr:
#             filename_mod = 'allMod_withPywr'
#         elif useweap:
#             filename_mod = 'allMod_withoutPywr'
#         else:
#             filename_mod = 'NhmNwm_withoutPywr'
#         filename_mod = filename_res + '_' + filename_mod
#
#     # plt.show()
#     fig.savefig(f'{fig_dir}/radialMetrics_{filename_mod}.png', bbox_inches='tight', dpi=300)
#     plt.close()
#     return


# def get_xQn_flow(data, x, n):
#     ### find the worst x-day rolling average each year, then get the value of this with n-year return interval
#     data_rolling = data.rolling(x).mean()[x:]
#     data_rolling_annualWorst = data_rolling.resample('A').min()
#     xQn = np.percentile(data_rolling_annualWorst, 100 / n)
#     return xQn
#
#
#
# def get_lowflow_metrics(reservoir_downstream_gages, major_flows, models, nodes, start_date=None, end_date=None):
#     """
#
#     """
#     ### compile low flow metrics across models/nodes/metrics
#     for j, node in enumerate(nodes):
#         if node in reservoir_list + ['NYCAgg']:
#             results = reservoir_downstream_gages
#         else:
#             results = major_flows
#
#         for i, m in enumerate(models):
#             resultsdict = {}
#             for timescale in ['D','M']:
#                 modeled = subset_timeseries(results[m][node], start_date, end_date)
#
#                 ### get xQn metrics
#                 for x in [1, 7, 30, 365]:
#                     for n in [10, 33]:
#                         resultsdict[f'{x}Q{n}'] = get_xQn_flow(modeled, x, n)
#
#             resultsdict['node'] = node
#             resultsdict['model'] = m
#             if i == 0 and j == 0:
#                 results_metrics = pd.DataFrame(resultsdict, index=[0])
#             else:
#                 results_metrics = results_metrics.append(pd.DataFrame(resultsdict, index=[0]))
#
#     results_metrics.reset_index(inplace=True, drop=True)
#     return results_metrics
#
#
#
#
#
#
#
# ### gridded version of multimetric/multisite/multimodel comparison of low flow metrics over full sim period
# def plot_gridded_lowflow_metrics(results_metrics, models, nodes, start_date, end_date, figstage=0, fig_dir = fig_dir):
#     """
#
#     """
#
#     fontsize = 7
#
#
#     fig, ax = plt.subplots(1,1, figsize=(6,9))
#
#     metrics = ['1Q34', '1Q10', '7Q34', '7Q10', '30Q34', '30Q10', '365Q34', '365Q10']
#
#
#
#     ### individual colormap for each location
#     sm_dict = {}
#     vrange_dict = {}
#     scale_dict = {}
#     # print(results_metrics)
#     for node in nodes:
#         vmin = results_metrics.loc[results_metrics['node'] == node, :].iloc[:,:-2].min().min()
#         vmax = results_metrics.loc[results_metrics['node'] == node, :].iloc[:,:-2].max().max()
#
#         ### separate color scale for each location, used across metrics & models
#         vrange_dict[node] = (vmin, vmax)
#         # ### now expand slightly for colormap at purple end so that colors aren't too dark to read text
#         vmax += (vmax - vmin) * 0.15
#         ### norm/cmap
#         cmaps = [cm.get_cmap('viridis_r')]
#         norms = [mpl.colors.Normalize(vmin=vmin, vmax=vmax)]
#         scale_dict[node] = 'linear'
#
#         sm_dict[node] = [cm.ScalarMappable(cmap=cmap, norm=norm) for cmap, norm in zip(cmaps, norms)]
#
#     ### Add node-specific colorbars annotate metrics
#     num_gradations = 200
#     has_upper_extension = False
#     for x, node in enumerate(nodes):
#         print(node, vrange_dict[node])
#         vs = np.arange(vrange_dict[node][0], vrange_dict[node][1]+0.001,
#                            (vrange_dict[node][1]-vrange_dict[node][0]) / num_gradations)
#         dy = 3 / num_gradations
#         ys = np.arange(101, 104+0.001, dy)
#         for v,y in zip(vs, ys):
#             v_color = min(max(v, vrange_dict[node][0]), vrange_dict[node][1])
#             cmap_idx = 0
#
#             c = sm_dict[node][cmap_idx].to_rgba(v_color)
#             box = [Rectangle((x, y), 1, dy)]
#             pc = PatchCollection(box, facecolor=c, lw=0.0, zorder=1)
#             ax.add_collection(pc)
#             ### annotation in square based on metric range
#             dy_dict = {ys[0]: -0.5, ys[-1]: 0.4}
#
#             if y in dy_dict:
#                 ax.annotate(text=f'{v_color:.2f}', xy=(x + 0.5, y + dy_dict[y]), ha='center', va='center',
#                             fontsize=fontsize, color='k', annotation_clip=False, zorder=3)
#
#         ### add outer boundary
#         for lines in [[(x,x), (101,104)],[(x+1,x+1), (101,104)]]:
#             ax.plot(lines[0], lines[1], lw=0.5, color='0.8', zorder=2)
#
#         for lines in [[(x, x+1), (101, 101)]]:
#             ax.plot(lines[0], lines[1], lw=0.5, color='0.8', zorder=2)
#
#         for lines in [[(x, x+1), (104, 104)]]:
#             ax.plot(lines[0], lines[1], lw=0.5, color='0.8', zorder=2)
#
#
#     ### annotate color scale
#     ax.annotate(text='Color\nScale', xy=(-0.2, 102.5), rotation=90, ha='right', va='center', ma='center',
#                 fontsize=fontsize+1, color='k', annotation_clip=False)
#
#
#     ### loop over models, nodes, & metrics. Color squares based on metrics, plus annotations.
#     y = 100
#     for i,model in enumerate(models):
#         y -= 1
#         for j,metric in enumerate(metrics):
#             y -= 1
#             for x,node in enumerate(nodes):
#                 ### color square based on metric value
#                 v = results_metrics[metric].loc[np.logical_and(results_metrics['node']==node,
#                                                                results_metrics['model']==model)].values[0]
#                 v_color = min(max(v, vrange_dict[node][0]), vrange_dict[node][1])
#
#                 cmap_idx = 0
#
#                 c = sm_dict[node][cmap_idx].to_rgba(v_color)
#                 box = [Rectangle((x,y), 1, 1)]
#                 pc = PatchCollection(box, facecolor=c, edgecolor='0.8', lw=0.5)
#                 ax.add_collection(pc)
#                 ### annotation in square based on metric value
#                 ax.annotate(text=f'{v:.2f}', xy=(x+0.5, y+0.45), ha='center', va='center',
#                             fontsize=fontsize, color='k', annotation_clip=False)
#             ### annotate metric
#             ax.annotate(text=metric, xy=(x+1.1, y+0.5), ha='left', va='center',
#                         fontsize=fontsize, color='k', annotation_clip=False)
#         ### annotate model
#         ax.annotate(text=model_label_dict[model].replace('-','-\n'),
#                     xy=(-0.2, y+len(nodes)/2), rotation=90, ha='right', va='center', ma='center',
#                     fontsize=fontsize+1, color='k', annotation_clip=False)
#
#     ### annotate locations
#     for x, node in enumerate(nodes):
#         ax.annotate(text=node, xy=(x+0.5, y-0.5), rotation=90, ha='center', va='top',
#                     fontsize=fontsize+1, color='k', annotation_clip=False)
#     # ax.annotate(text='Node', xy=(10, y-1.8), ha='center', va='top',
#     #             fontsize=fontsize+1, color='k', annotation_clip=False)
#
#     ### clean up
#     ax.set_xlim([-1,x+2])
#     ax.set_ylim([y-1,105])
#     ax.spines[['right', 'left', 'bottom', 'top']].set_visible(False)
#     ax.set_xticks([])
#     ax.set_yticks([])
#
#
#     fig.savefig(f'{fig_dir}/griddedLowFlowMetrics_{start_date.year}_{end_date.year}_{figstage}.png',
#                 bbox_inches='tight', dpi=300)
#     plt.close()
#     return



### Note: There were some issues with unaccounted flows in plot_flow_contributions() that have been fixed in
###       plot_NYC_release_components_combined() below. If you want to use this figure make sure to read through those
###       updates and add here. -ALH, 8/25/2023
# def plot_flow_contributions(reservoir_releases, major_flows, inflows, model, node, start_date=None, end_date=None,
#                             upstream_nodes_dict = upstream_nodes_dict,
#                             downstream_node_lags= downstream_node_lags,
#                             reservoir_list = reservoir_list,
#                             log_flows=True,
#                             smoothing=True, smoothing_window=7,
#                             fig_dir = fig_dir,
#                             ):
#     """
#     Plot flow contributions at a specific node for a given model.
#
#     Args:
#         reservoir_releases (dict): Dictionary of reservoir releases data for different models.
#         major_flows (dict): Dictionary of major flows data.
#         model (str): Name of the model.
#         node (str): Name of the node.
#         start_date (str): Start date of the plot in 'YYYY-MM-DD' format.
#         end_date (str): End date of the plot in 'YYYY-MM-DD' format.
#         upstream_nodes_dict (dict): Dictionary mapping nodes to their upstream contributing nodes (optional).
#         reservoir_list (list): List of reservoir names (optional).
#         majorflow_list (list): List of major flow names (optional).
#         percentage_flow (bool): Whether to plot flow contributions as percentages (optional).
#         plot_target (bool): Whether to plot the flow target line (optional).
#         fig_dir (str): Directory to save the figure (optional).
#         input_dir (str): Directory to load input data (optional).
#
#     Returns:
#         None
#     """
#
#     # Get contributions
#     contributing = upstream_nodes_dict[node]
#     non_nyc_reservoirs = [i for i in contributing if (i in reservoir_list) and (i not in reservoir_list_nyc)]
#
#     use_releases = [i for i in contributing if i in reservoir_list]
#     use_inflows = [i for i in contributing if (i in majorflow_list)]
#     if node == 'delMontague':
#         use_inflows.append('delMontague')
#
#     title_text = 'Contributing flows at Trenton' if (node == 'delTrenton') else 'Contributing flows at Montague'
#     if node == 'delMontague':
#         target = 1750*cfs_to_mgd
#     elif node == 'delTrenton':
#         target = 3000*cfs_to_mgd
#     else:
#         print('Invalid node specification. Options are "delMontague" and "delTrenton"')
#
#     ## Pull just contributing data
#     release_contributions = reservoir_releases[model][use_releases]
#     inflow_contributions = inflows[model][use_inflows]
#     contributions = pd.concat([release_contributions, inflow_contributions], axis=1)
#
#     # Impose lag
#     for c in upstream_nodes_dict[node][::-1]:
#         if c in contributions.columns:
#             lag= downstream_node_lags[c]
#             downstream_node = immediate_downstream_nodes_dict[c]
#
#             while downstream_node not in ['delDRCanal', 'delTrenton', 'output_del']:
#                 if node == 'delDRCanal':
#                     break
#                 lag += downstream_node_lags[downstream_node]
#                 downstream_node = immediate_downstream_nodes_dict[downstream_node]
#
#             if lag > 0:
#                 contributions[c].iloc[lag:] = contributions[c].iloc[:-lag]
#
#     contributions = subset_timeseries(contributions, start_date, end_date)
#
#     # Get total sim and obs flow
#     total_obs_node_flow = subset_timeseries(major_flows['obs'][node], start_date, end_date)
#     total_sim_node_flow = subset_timeseries(major_flows[model][node], start_date, end_date)
#
#     #there shouldn't be any unaccounted flows, but leave here just in case
#     unaccounted_flow = (total_sim_node_flow - contributions.sum(axis=1)).divide(total_sim_node_flow, axis=0)*100
#     assert unaccounted_flow.max() < 0.01
#
#     contributions = contributions.divide(total_sim_node_flow, axis =0) * 100
#     contributions[contributions<0] = 0
#
#     ## Plotting
#     nyc_color = 'midnightblue'
#     other_reservoir_color = 'darkcyan'
#     upstream_inflow_color = 'lightsteelblue'
#     obs_flow_color = 'red'
#
#     fig, axes = plt.subplots(nrows=2, ncols=1,
#                            figsize=(8, 5), dpi =200,
#                            sharex=True,
#                            gridspec_kw={'height_ratios': [1, 1.5], 'wspace': 0.05})
#     ax1= axes[0]
#     ax2= axes[1]
#
#     ts = contributions.index
#
#     B = contributions[use_inflows].sum(axis=1) + unaccounted_flow
#     C = contributions[non_nyc_reservoirs].sum(axis=1) + B
#     D = contributions[reservoir_list_nyc].sum(axis=1) + C
#     if smoothing:
#         B = B.rolling(window=smoothing_window).mean()
#         C = C.rolling(window=smoothing_window).mean()
#         D = D.rolling(window=smoothing_window).mean()
#
#         total_sim_node_flow = total_sim_node_flow.rolling(window=7).mean()
#
#     # Total flows and target flow
#     ax1.hlines(target, ts[0], ts[-1], linestyle = 'dotted', color = 'maroon', alpha = 0.85, label = f'Flow target {target:.0f} (MGD)')
#     ax1.plot(ts, total_sim_node_flow.loc[ts], color = 'dodgerblue', label = 'Sim. Flow')
#     ax1.plot(ts, total_obs_node_flow.loc[ts], color = 'black', ls='dashed', label = 'Obs. Flow')
#     # ax1.fill_between(ts, total_sim_node_flow.loc[ts], target, where=(total_sim_node_flow.loc[ts] < target), color='red', alpha=0.5)
#
#     ax1.set_ylabel('Flow (MGD)', fontsize=14)
#     if log_flows:
#         ax1.set_yscale('log')
#     ax1.set_ylim([1000,100000])
#
#     # plot percent contribution
#     # ax.fill_between(ts, A, color = node_inflow_color, label = 'Direct node inflow')
#
#     ax2.fill_between(ts, B, color = upstream_inflow_color, label = 'Unmanaged Flows')
#     ax2.fill_between(ts, C, B, color = other_reservoir_color, label = 'Non-NYC Reservoir Releases')
#     ax2.fill_between(ts, D, C, color = nyc_color, label = 'NYC Reservoir Releases')
#
#     ax2.set_ylabel('Contributions (%)', fontsize=14)
#     ax2.set_ylim([0,100])
#
#     # Create legend
#     handles1, labels1 = ax1.get_legend_handles_labels()
#     handles2, labels2 = ax2.get_legend_handles_labels()
#     handles = handles1 + handles2
#     labels = labels1 + labels2
#     plt.legend(handles, labels, loc='upper left', bbox_to_anchor=(1.0, 0.9))
#
#     title = f'{fig_dir}/flow_contributions_{node}_{model}_{contributions.index.year[0]}_{contributions.index.year[-1]}'
#
#     plt.xlim([contributions.index[0], contributions.index[-1]])
#     plt.xlabel('Date')
#     fig.align_labels()
#     plt.savefig(f'{title}.png', bbox_inches='tight', dpi=300)
#     plt.close()
#     return




#
# ###
# def get_RRV_metrics(results, models, nodes, start_date=None, end_date=None):
#     """
#     Calculate measures of reliability, resilience, and vulnerability based on Hashimoto et al. (1982) WRR.
#
#     Args:
#         results (dict): Dictionary containing model results for different nodes.
#         models (list): List of model names (str) to include in the analysis.
#         nodes (list): List of node names (str) to include in the analysis.
#
#     Returns:
#         pd.DataFrame: DataFrame containing reliability, resiliency, and vulnerability metrics for each model and node.
#     """
#     thresholds = {'delMontague': 1131.05, 'delTrenton': 1938.950669}  ### FFMP flow targets (MGD)
#     eps = 1e-9
#     thresholds = {k: v - eps for k, v in thresholds.items()}
#     for j, node in enumerate(nodes):
#         for i, m in enumerate(models):
#             modeled = subset_timeseries(results[m][node], start_date, end_date)
#
#             ### only do models with nonzero entries (eg remove some weap)
#             if np.sum(modeled) > 0:
#
#                 ### reliability is the fraction of time steps above threshold
#                 reliability = (modeled > thresholds[node]).mean()
#                 ### resiliency is the probability of recovering to above threshold if currently under threshold
#                 if reliability < 1 - eps:
#                     resiliency = np.logical_and((modeled.iloc[:-1] < thresholds[node]).reset_index(drop=True), \
#                                                 (modeled.iloc[1:] >= thresholds[node]).reset_index(drop=True)).mean() / \
#                                  (1 - reliability)
#                 else:
#                     resiliency = np.nan
#                 ### vulnerability is the expected maximum severity of a failure event
#                 if reliability > eps:
#                     max_shortfalls = []
#                     max_shortfall = 0
#                     in_event = False
#                     for i in range(len(modeled)):
#                         v = modeled.iloc[i]
#                         if v < thresholds[node]:
#                             in_event = True
#                             s = thresholds[node] - v
#                             max_shortfall = max(max_shortfall, s)
#                         else:
#                             if in_event:
#                                 max_shortfalls.append(max_shortfall)
#                                 in_event = False
#                     vulnerability = np.mean(max_shortfalls)
#                 else:
#                     vulnerability = np.nan
#
#                 resultsdict = {'reliability': reliability, 'resiliency': resiliency, 'vulnerability': vulnerability}
#
#                 resultsdict['node'] = node
#                 resultsdict['model'] = m
#                 try:
#                     rrv_metrics = rrv_metrics.append(pd.DataFrame(resultsdict, index=[0]))
#                 except:
#                     rrv_metrics = pd.DataFrame(resultsdict, index=[0])
#
#     rrv_metrics.reset_index(inplace=True, drop=True)
#     return rrv_metrics
#
#
#
#
# ###
# def plot_rrv_metrics(rrv_metrics, rrv_models, nodes, fig_dir = fig_dir,
#                      colordict = base_model_colors, hatchdict = model_hatch_styles):
#     """
#     Plot histograms of reliability, resiliency, and vulnerability for different models and nodes.
#
#     Args:
#         rrv_metrics (pd.DataFrame): DataFrame containing reliability, resiliency, and vulnerability metrics.
#         rrv_models (list): List of model names (str) to include in the plot.
#         nodes (list): List of node names (str) to include in the plot.
#         fig_dir (str): Directory to save the figure (optional).
#         colordict (dict): Dictionary mapping model names to color codes (optional).
#         hatchdict (dict): Dictionary mapping model names to hatch styles (optional).
#
#     Returns:
#         None
#     """
#
#     fig, axs = plt.subplots(2, 3, figsize=(16, 8))
#
#     metrics = ['reliability','resiliency','vulnerability']
#
#     for n, node in enumerate(nodes):
#         for k, metric in enumerate(metrics):
#             ax = axs[n, k]
#
#             colors = [colordict[model] for model in rrv_models]
#             hatches = [hatchdict[model] for model in rrv_models]
#             heights = [rrv_metrics[metric].loc[np.logical_and(rrv_metrics['node']==node, rrv_metrics['model']==model)].iloc[0] for model in rrv_models]
#             positions = range(len(heights))
#
#             ### Add bars
#             ax.bar(positions, heights, width=0.8, linewidth=0.5, color=colors, hatch=hatches, edgecolor='w', zorder=2)
#
#             ax.set_xlim([-0.5, positions[-1]+0.5])
#             if k == 0:
#                 ax.set_ylim([0.8, 1.])
#             if n>0:
#                 ax.set_xticks(positions, rrv_models, rotation=90)
#             else:
#                 ax.set_xticks(positions, ['']*len(positions))
#                 ax.set_title(metric)
#
#     legend_elements = []
#     legend_elements.append(Line2D([0], [0], color='none', label='models'))
#     for m in rrv_models:
#         legend_elements.append(Patch(facecolor=colordict[m], edgecolor='w', label=model_label_dict[m], hatch=hatchdict[m]))
#     leg = plt.legend(handles=legend_elements, loc='center', bbox_to_anchor=(1.5, 1.1), frameon=False)
#
#     fig.savefig(f'{fig_dir}/rrv_comparison.png', bbox_inches='tight', dpi=300)
#     plt.close()
#
#     return






# def compare_inflow_data(inflow_data, nodes, models, start_date = None, end_date = None, fig_dir = fig_dir):
#     """Generates a boxplot comparison of inflows are specific nodes for different datasets.
#
#     Args:
#         inflow_data (dict): Dictionary containing pd.DataFrames with inflow data.
#         nodes (list): List of nodes with inflows.
#         fig_dir (str, optional): Folder to save figures. Defaults to 'figs/'.
#     """
#
#     results = {}
#     for m in models:
#         results[m] = subset_timeseries(inflow_data[m].loc[:,nodes], start_date, end_date)
#         results[m] = results[m].assign(Dataset=model_label_dict[m])
#
#     cdf = pd.concat([results[m] for m in models])
#     mdf = pd.melt(cdf, id_vars=['Dataset'], var_name=['Node'])
#     mdf.value.name = "Inflow (MGD)"
#
#     plt.figure(figsize=(15,7))
#     ax = sns.boxplot(x="Node", y="value", hue="Dataset", data=mdf,
#                     showfliers=False, linewidth=1.2, saturation=0.8)
#     ax.set(ylim=(1, 100000))
#     ax.tick_params(axis='x', rotation=90)
#     for patch in ax.artists:
#         r,g,b,a = patch.get_facecolor()
#         patch.set_edgecolor((0,0,0,.0))
#         patch.set_facecolor((r,g,b,.0))
#     plt.yscale('log')
#     plt.savefig(f'{fig_dir}inflow_comparison_boxplot.png', bbox_inches='tight', dpi=250)
#     plt.close()
#     return



#
# def plot_combined_nyc_storage_old(storages, releases, all_drought_levels, models,
#                       start_date = '1999-10-01',
#                       end_date = '2010-05-31',
#                       reservoir = 'agg',
#                       colordict = base_model_colors,
#                       use_percent = True,
#                       plot_observed=True, plot_sim=True,
#                       add_ffmp_levels=True, ffmp_levels_to_plot=[2,5],
#                       plot_drought_levels = True,
#                       smooth_releases=False, smooth_window=7,
#                       plot_releases = True,
#                       fig_dir=fig_dir):
#     """
#     Plot simulated and observed combined NYC reservoir storage.
#
#     Args:
#         storages (dict): Dictionary of storage results from `get_pywr_results`.
#         releases (dict): Dictionary of release data.
#         models (list): List of models to plot.
#         start_date (str): Start date of the plot in 'YYYY-MM-DD' format.
#         end_date (str): End date of the plot in 'YYYY-MM-DD' format.
#         colordict (dict): Dictionary mapping model names to colors (optional).
#         use_percent (bool): Whether to plot storage as percentages of capacity (optional).
#         plot_drought_levels (bool): Whether to plot drought levels (optional).
#         plot_releases (bool): Whether to plot releases (optional).
#
#     Returns:
#         None
#     """
#
#
#
#     ffmp_level_colors = ['blue', 'blue', 'blue', 'cornflowerblue', 'green', 'darkorange', 'maroon']
#     drought_cmap = ListedColormap(ffmp_level_colors, N=7)
#     norm = plt.Normalize(0, 6)
#
#     ### get reservoir storage capacities
#     istarf = pd.read_csv(f'{model_data_dir}drb_model_istarf_conus.csv')
#     def get_reservoir_capacity(reservoir):
#         return float(istarf['Adjusted_CAP_MG'].loc[istarf['reservoir'] == reservoir].iloc[0])
#     capacities = {r: get_reservoir_capacity(r) for r in reservoir_list_nyc}
#     capacities['combined'] = sum([capacities[r] for r in reservoir_list_nyc])
#
#     historic_storage = pd.read_csv(f'{input_dir}/historic_NYC/NYC_storage_daily_2000-2021.csv', sep=',', index_col=0)
#     historic_storage.index = pd.to_datetime(historic_storage.index)
#     historic_storage = subset_timeseries(historic_storage, start_date, end_date)
#
#     historic_release = pd.read_excel(f'{input_dir}/historic_NYC/Pep_Can_Nev_releases_daily_2000-2021.xlsx', index_col=0)
#     historic_release.index = pd.to_datetime(historic_release.index)
#     historic_release = historic_release.iloc[:,:3]
#     historic_release = subset_timeseries(historic_release, start_date, end_date) * cfs_to_mgd
#     historic_release.columns = ['pepacton','cannonsville','neversink']
#     historic_release['Total'] = historic_release.sum(axis=1)
#
#     ### add seasonal min FFMP releases (table 3 https://webapps.usgs.gov/odrm/documents/ffmp/Appendix_A_FFMP-20180716-Final.pdf)
#     min_releases = {'agg': [95, 190], 'cannonsville': [40, 90], 'pepacton': [35, 60], 'neversink': [20, 40]}
#     historic_release['FFMP_min_release'] = min_releases[reservoir][0] * cfs_to_mgd
#     historic_release['FFMP_min_release'].loc[[m in (6,7,8) for m in historic_release.index.month]] = min_releases[reservoir][1] * cfs_to_mgd
#
#     # model_names = [m[5:] for m in models]
#     drought_levels = pd.DataFrame()
#     for model in models:
#         if reservoir == 'agg':
#             drought_levels[model] = subset_timeseries(all_drought_levels[model]['nyc'], start_date, end_date)
#         else:
#             drought_levels[model] = subset_timeseries(all_drought_levels[model][f'{reservoir}'], start_date, end_date)
#
#
#     # Create figure with m subplots
#     n_subplots = 3 if plot_releases else 2
#
#     fig = plt.figure(figsize=(8, 5), dpi=200)
#     gs = gridspec.GridSpec(nrows=n_subplots, ncols=2, width_ratios=[15, 1], height_ratios=[1, 3, 2], wspace=0.05)
#
#     ## Plot drought levels
#     if plot_drought_levels:
#         ax1 = fig.add_subplot(gs[0, 0])
#         ax_cbar = fig.add_subplot(gs[0, 1])
#         sns.heatmap(drought_levels.transpose(), cmap = drought_cmap,
#                     ax = ax1, norm=norm,
#                     cbar_ax = ax_cbar, cbar_kws = dict(use_gridspec=False))
#         ax1.set_xticklabels([])
#         ax1.set_xticks([])
#         ax1.set_yticklabels([])
#         ax1.set_ylabel('FFMP\nLevel', fontsize=12)
#
#     # Invert the colorbar
#     if ax_cbar is not None:
#         ax_cbar.invert_yaxis()
#
#     ## Plot combined storage
#     ax2 = fig.add_subplot(gs[1, 0])
#     ax2.grid(True, which='major', axis='y')
#     for m in models:
#         if reservoir == 'agg':
#             sim_data = subset_timeseries(storages[m][reservoir_list_nyc].sum(axis=1), start_date, end_date)
#             hist_data = subset_timeseries(historic_storage['Total'], start_date, end_date)
#             total_capacity = capacities['combined']
#         else:
#             sim_data = subset_timeseries(storages[m][reservoir], start_date, end_date)
#             hist_data = subset_timeseries(historic_storage[reservoir], start_date, end_date)
#             total_capacity = capacities[reservoir]
#
#         if use_percent:
#             sim_data = sim_data / total_capacity *100
#             hist_data = hist_data / total_capacity *100
#             ylab = f'Storage\n(% Useable)'
#         else:
#             ylab = f'Storage\n(MG)'
#         if plot_sim:
#             ax2.plot(sim_data, color=colordict[m], label=f'{m}')
#     if plot_observed:
#         ax2.plot(hist_data, color=colordict['obs'], label=f'Observed')
#     datetime = sim_data.index
#
#     if add_ffmp_levels:
#         # Load profiles
#         level_profiles = pd.read_csv(f'{model_data_dir}drb_model_dailyProfiles.csv', sep=',')
#         level_profiles = level_profiles.transpose()
#         level_profiles.columns= level_profiles.iloc[0]
#         level_profiles=level_profiles[1:]
#         # Format to make datetime
#         level_profiles.index=pd.to_datetime(level_profiles.index+f'-1944',
#                                             format='%d-%b-%Y')
#         for l in ffmp_levels_to_plot:
#             d_emergency=pd.DataFrame(data= level_profiles[f'level{l}']*100,
#                                      index=pd.date_range('1944-01-01', end_date))
#             first_year_data = d_emergency[d_emergency.index.year == 1944]
#             day_of_year_to_value = {day.day_of_year: value for day, value in zip(first_year_data.index, first_year_data[f'level{l}'])}
#             d_emergency.columns=[f'level{l}']
#
#             d_emergency[f'level{l}'] = d_emergency.apply(lambda row: day_of_year_to_value[row.name.day_of_year] if np.isnan(row[f'level{l}']) else row[f'level{l}'], axis=1)
#
#             # Plot
#             ax2.plot(subset_timeseries(d_emergency, start_date, end_date),
#                      color=drought_cmap(l),ls='dashed', zorder=1, alpha = 0.3,
#                      label= f'FFMP L{l}')
#
#     ax2.set_ylabel(ylab, fontsize = 12)
#     ax2.yaxis.set_label_coords(-0.1, 0.5) # Set y-axis label position
#     ax2.set_ylim([0, 110])
#     ax2.set_xticklabels([])
#     ax2.set_xlim([start_date, end_date])
#
#     # Plot releases
#     ax3 = fig.add_subplot(gs[2,0])
#     ymax = 0
#     if plot_sim:
#         for m in models:
#             # print(m)
#             # print(releases[m][reservoir_list_nyc].max(axis=0))
#             if reservoir == 'agg':
#                 sim_data = subset_timeseries(releases[m][reservoir_list_nyc].sum(axis=1), start_date, end_date)
#                 hist_data = subset_timeseries(historic_release['Total'], start_date, end_date)
#             else:
#                 sim_data = subset_timeseries(releases[m][reservoir], start_date, end_date)
#                 hist_data = subset_timeseries(historic_release[reservoir], start_date, end_date)
#
#             sim_data.index = datetime
#             ymax = max(ymax, sim_data.max())
#             # print(sim_data.max())
#
#             if smooth_releases:
#                 rd_rolling= sim_data.rolling(window=smooth_window).mean().values
#                 rd_rolling[0:smooth_window]= sim_data.values[0:smooth_window]
#                 rd_rolling[-smooth_window:]= sim_data.values[-smooth_window:]
#
#                 ax3.plot(sim_data.index, rd_rolling, color = colordict[m], label = m, lw = 1)
#             else:
#                 ax3.plot(sim_data.index, sim_data, color = colordict[m], label = m, lw = 1)
#
#     if plot_observed:
#         ax3.plot(hist_data, color = colordict['obs'], label=f'Observed', lw = 1, zorder=3)
#     ax3.plot(historic_release['FFMP_min_release'], color ='black', ls =':', zorder=3,
#             label = f'FFMP Min. Allowable Combined Release\nAt Drought Level 5')
#
#     ax3.set_yscale('log')
#     ax3.set_ylim([10, ymax*1.3])
#     ### max total controlled+spill release suggested in FFMP
#     if reservoir == 'agg':
#         ax3.axhline(sum([get_reservoir_max_release(r, 'controlled') for r in reservoir_list_nyc]), color='k', ls=':')
#         ax3.axhline(sum([get_reservoir_max_release(r, 'flood') for r in reservoir_list_nyc]), color='k', ls=':')
#     else:
#         ax3.axhline(get_reservoir_max_release(reservoir, 'controlled'), color='k', ls=':')
#         ax3.axhline(get_reservoir_max_release(reservoir, 'flood'), color='k', ls=':')
#
#     ax3.yaxis.set_label_coords(-0.1, 0.5)
#     ax3.set_ylabel('Releases\n(MGD)', fontsize = 12)
#     ax3.set_xlabel('Date', fontsize = 12)
#     ax3.set_xlim([start_date, end_date])
#
#     # Create legend
#     handles1, labels1 = ax1.get_legend_handles_labels()
#     handles2, labels2 = ax2.get_legend_handles_labels()
#     handles3, labels3 = ax3.get_legend_handles_labels()
#     handles = handles1 + handles2 + handles3
#     labels = labels1 + labels2 + labels3
#     plt.legend(handles, labels, loc='upper center', bbox_to_anchor=(0.5, -0.5))
#
#     plt.xlabel('Date')
#
#     # plt.legend(loc = 'upper left', bbox_to_anchor=(0., -0.5), ncols=2)
#     plt.tight_layout()
#     fig.align_labels()
#     plt.suptitle(f'{reservoir} Reservoir Operations\nSimulated & Observed')
#     plt.savefig(f'{fig_dir}NYC_reservoir_ops_{reservoir}_{sim_data.index.year[0]}_{sim_data.index.year[-1]}.png', dpi=250)
#     # plt.show()
#     return




# def plot_xQn_grid(reservoir_downstream_gages, major_flows, models, nodes, nlist, xlist,
#                   start_date = None, end_date = None, fig_dir=fig_dir):
#     fontsize=10
#     fig = plt.figure(figsize=(14, 7))
#     gs = GridSpec(len(nodes), 5, width_ratios=[1,2.5,30,1,1], hspace=0.15)
#
#     # for ax, node in zip(axs, nodes):
#     for j,node in enumerate(nodes):
#         ax = fig.add_subplot(gs[j,2])
#         a = np.zeros((len(nlist), len(xlist), len(models)))
#         for i, model in enumerate(models):
#             count = 0
#             if node in reservoir_list:
#                 data = subset_timeseries(reservoir_downstream_gages[model][node], start_date, end_date)
#             elif node in majorflow_list:
#                 data = subset_timeseries(major_flows[model][node], start_date, end_date)
#             for nn, n in enumerate(nlist):
#                 for xx, x in enumerate(xlist):
#                     a[nn, xx, i] = get_xQn_flow(data, x, n)
#                     count += 1
#         for c in range(1, len(models)):
#             a[:, :, c] = (a[:, :, c] - a[:, :, 0]) / a[:, :, 0] * 100
#         # print(a[:,:,0].max().max(), a[:,:,1:].max().max().max(), a[:,:,0].min().min(), a[:,:,1:].min().min().min())
#
#         ### create custom cmap following https://stackoverflow.com/questions/14777066/matplotlib-discrete-colorbar
#         cmap_obs = cm.get_cmap('viridis')
#         cmaplist_obs = [cmap_obs(i) for i in range(cmap_obs.N)]
#         cmap_obs = LinearSegmentedColormap.from_list('Custom cmap', cmaplist_obs, cmap_obs.N)
#         bounds_obs = np.array([0, 25, 50, 100, 250, 500, 1000, 2000, 3000, 6000])
#         norm_obs = BoundaryNorm(bounds_obs, cmap_obs.N)
#         sm_obs = cm.ScalarMappable(cmap=cmap_obs, norm=norm_obs)
#
#         cmap_mod = cm.get_cmap('RdBu')
#         cmaplist_mod = [cmap_mod(i) for i in range(cmap_mod.N)]
#         cmap_mod = LinearSegmentedColormap.from_list('Custom cmap', cmaplist_mod, cmap_mod.N)
#         bounds_mod = np.array([-500, -200, -100, -60, -30, -15, -5, 5, 15, 30, 60, 100, 200, 500])
#         norm_mod = BoundaryNorm(bounds_mod, cmap_mod.N)
#         sm_mod = cm.ScalarMappable(cmap=cmap_mod, norm=norm_mod)
#
#         xmax = 0
#         for i, model in enumerate(models):
#             for nn, n in enumerate(nlist):
#                 for xx, x in enumerate(xlist):
#                     box = [Rectangle((nn + xmax, xx), 1, 1)]
#                     if i == 0:
#                         color = sm_obs.to_rgba(a[nn, xx, i])
#                     else:
#                         color = sm_mod.to_rgba(a[nn, xx, i])
#                     pc = PatchCollection(box, facecolor=color, edgecolor='0.8', lw=0.5)
#                     ax.add_collection(pc)
#             ### add model labels
#             if j == 0:
#                 ax.annotate(model_label_dict[model], xy=(nn+xmax - 1, xx+1.6), annotation_clip=False, va='center', ha='center',
#                             fontsize=fontsize-1)
#                 if i == 4:
#                     ax.annotate('Model', xy=(nn + xmax - 1, xx + 2.8), annotation_clip=False, va='center',
#                                 ha='center', fontsize=fontsize+1)
#             xmax += xx + 1
#
#         ### add node labels
#         ax.annotate(node_label_full_dict[node], xy=(xmax-0.5, xx-1.5), rotation=270, annotation_clip=False, va='center',
#                     ha='center', fontsize=fontsize-1)
#         if j == 3:
#             ax.annotate('Node', xy=(xmax+0.6, xx+1), rotation=270, annotation_clip=False, va='center',
#                         ha='center', fontsize=fontsize+1)
#
#         ### add x & y labels
#         if j == len(nodes)-1:
#             ax.annotate('Low flow return period (years)', xy=(xmax/2, -1.8), annotation_clip=False,
#                         va='center', ha='center', fontsize=fontsize+1)
#
#         if j == 3:
#             ax.annotate('Rolling average (days)', xy=(-2.5, xx+1), rotation=90, annotation_clip=False,
#                         va='center', ha='center', fontsize=fontsize+1)
#
#         ### add ticks etc
#         ax.spines[['right', 'left', 'bottom', 'top']].set_visible(False)
#         ax.set_xlim([0, xmax - 1])
#         ax.set_ylim([0, xx + 1])
#         if node == nodes[-1]:
#             ax.set_xticks([v - 0.5 for v in range(xmax) if v % (len(nlist) + 1) > 0], nlist * len(models),
#                           fontsize = fontsize-1)
#         else:
#             ax.set_xticks([])
#         ax.set_yticks(np.arange(0.5, xx + 1), xlist, fontsize = fontsize-1)
#         ax.tick_params(axis='both', which='both', length=0)
#
#
#
#     ### now add colorbars
#     ax = fig.add_subplot(gs[1:5,0])
#     cb = fig.colorbar(sm_obs, cax=ax)
#     cb.ax.set_title('Observed flow\n(MGD)', fontsize = fontsize)
#     cb.ax.set_yticks(bounds_obs, fontsize = fontsize)
#
#     ax = fig.add_subplot(gs[1:5, 4])
#     cb = fig.colorbar(sm_mod, cax=ax)
#     cb.ax.set_title('Modeled flow\n(% deviation\nfrom obs)', fontsize = fontsize)
#     cb.ax.set_yticks(bounds_mod, fontsize = fontsize)
#     cb.ax.set_ylim([-60, cb.ax.get_ylim()[1]])
#
#     plt.savefig(f'{fig_dir}xQn_grid.png', bbox_inches='tight', dpi=250)
#     # plt.close()
#
#
# def get_fdc(data):
#     df = data.sort_values()
#     fdc_x = np.arange(1., len(df) + 1.) / len(df)
#     fdc_y = df.values
#     return fdc_x, fdc_y
#
#
# def plot_monthly_boxplot_fdc_combined(reservoir_downstream_gages, major_flows, base_models, pywr_models, node,
#                                       colordict = base_model_colors, start_date = None, end_date = None, fig_dir=fig_dir):
#     ### plot monthly FDCs & boxplots for raw inputs (top) vs pywr (bottom) - show 4 months only
#
#     alpha = 0.9
#
#     fig, axs = plt.subplots(2, 1, figsize=(12, 8), gridspec_kw={'hspace': 0.05})
#     for ax, model_sets in zip(axs, [base_models, ['obs']+pywr_models]):
#         xpartitions = []
#         for i, model in enumerate(model_sets):
#             if node in reservoir_list:
#                 flow = subset_timeseries(reservoir_downstream_gages[model][node], start_date, end_date)
#             elif node in majorflow_list:
#                 flow = subset_timeseries(major_flows[model][node], start_date, end_date)
#             flow_monthly_q01 = flow.groupby(flow.index.month).apply(np.quantile, 0.01)
#             flow_monthly_q25 = flow.groupby(flow.index.month).apply(np.quantile, 0.25)
#             flow_monthly_q50 = flow.groupby(flow.index.month).apply(np.quantile, 0.50)
#             flow_monthly_q75 = flow.groupby(flow.index.month).apply(np.quantile, 0.75)
#             flow_monthly_q99 = flow.groupby(flow.index.month).apply(np.quantile, 0.99)
#
#             for midx in range(1, 5):
#                 m = 3 * midx - 2
#                 dx = 0.05
#                 mx = midx + (dx + 0.04) * i
#                 ax.plot((mx + 0.01, mx + dx), (flow_monthly_q50[m], flow_monthly_q50[m]), color='k', zorder=3)
#                 ax.plot((mx + 0.01, mx + dx), (flow_monthly_q99[m], flow_monthly_q99[m]), color='k', zorder=1)
#                 ax.plot((mx + 0.01, mx + dx), (flow_monthly_q01[m], flow_monthly_q01[m]), color='k', zorder=1)
#                 ax.plot((mx + dx / 2, mx + dx / 2), (flow_monthly_q01[m], flow_monthly_q25[m]), color='k', zorder=1)
#                 ax.plot((mx + dx / 2, mx + dx / 2), (flow_monthly_q99[m], flow_monthly_q75[m]), color='k', zorder=1)
#
#                 box = [Rectangle((mx, flow_monthly_q25[m]), dx, flow_monthly_q75[m] - flow_monthly_q25[m])]
#                 pc = PatchCollection(box, facecolor=colordict[model], edgecolor='k', lw=0.5, zorder=2, alpha=alpha)
#                 ax.add_collection(pc)
#                 if i == len(base_models) - 1:
#                     if m == 1:
#                         xpartitions.append(mx + dx + (midx + 1 - mx - dx) / 2 - 1)
#                     xpartitions.append(mx + dx + (midx + 1 - mx - dx) / 2)
#         for midx in range(1, 5):
#             ax.axvline(xpartitions[midx], color='k', lw=0.5)
#
#         for i, model in enumerate(model_sets):
#             if node in reservoir_list:
#                 flow = subset_timeseries(reservoir_downstream_gages[model][node], start_date, end_date)
#             elif node in majorflow_list:
#                 flow = subset_timeseries(major_flows[model][node], start_date, end_date)
#             for midx in range(1, 5):
#                 m = 3 * midx - 2
#                 fdc_x, fdc_y = get_fdc(flow.loc[flow.index.month == m])
#                 zorder = 0 if model == 'obs' else -10 + i
#                 ax.plot(fdc_x + xpartitions[midx - 1], fdc_y, color=colordict[model], zorder=zorder, alpha=alpha, lw=2)
#
#         ax.set_xlim(xpartitions[0], xpartitions[-1])
#         ax.set_xticks([(xpartitions[midx] - 0.5) for midx in range(1, 5)],
#                       [month_dict[midx * 3 - 2] for midx in range(1, 5)])
#
#         ax.semilogy()
#
#         if model_sets == base_models:
#             ax.set_title(node)
#             ax.set_xticks([])
#             ax.set_ylabel('Input Streamflow (MGD)')
#
#         else:
#             ax.set_xticks([(xpartitions[midx] - 0.5) for midx in range(1, 5)],
#                           [month_dict[midx * 3 - 2] for midx in range(1, 5)])
#             ax.set_ylabel('Output Streamflow (MGD)')
#
#     ### reset ylim to be equal across subplots
#     ylim = [min(axs[0].get_ylim()[0], axs[1].get_ylim()[0]), max(axs[0].get_ylim()[1], axs[1].get_ylim()[1])]
#     axs[0].set_ylim(ylim)
#     axs[1].set_ylim(ylim)
#
#     plt.savefig(f'{fig_dir}monthly_boxplot_fdc_combined_{node}.png', bbox_inches='tight', dpi=250)
#
#
#
#
#
#
# def plot_NYC_release_components_indiv(nyc_release_components, reservoir_releases, model, start_date = None,
#                                       end_date = None, use_proportional=False, use_log=False, fig_dir=fig_dir):
#     fig, axs = plt.subplots(3,1,figsize=(12,9))
#
#     ### colorbrewer brown/teal palette https://colorbrewer2.org/#type=diverging&scheme=BrBG&n=4
#     colors = ['#a6611a', '#dfc27d', '#80cdc1', '#018571']
#     alpha = 1
#
#     for ax, reservoir in zip(axs, reservoir_list_nyc):
#         release_components = subset_timeseries(nyc_release_components[model], start_date, end_date)
#         release_components = release_components[[c for c in release_components.columns if reservoir in c]]
#         release_total = subset_timeseries(reservoir_releases[model][reservoir], start_date, end_date)
#
#         if use_proportional:
#             release_components = release_components.divide(release_total, axis=0)
#
#         x = release_components[f'mrf_target_individual_{reservoir}'].index
#         y1 = 0
#
#         y2 = y1 + release_components[f'mrf_montagueTrenton_{reservoir}'].values
#         ax.fill_between(x, y1, y2, label='FFMP Tre/Mon', color=colors[0], alpha=alpha)
#         y3 = y2 + release_components[f'mrf_target_individual_{reservoir}'].values
#         ax.fill_between(x, y2, y3, label='FFMP Individual', color=colors[1], alpha=alpha)
#         y4 = y3 + release_components[f'flood_release_{reservoir}'].values
#         ax.fill_between(x, y3, y4, label='Flood', color=colors[2], alpha=alpha)
#         y5 = y4 + release_components[f'spill_{reservoir}'].values
#         ax.fill_between(x, y4, y5, label='Spill', color=colors[3], alpha=alpha)
#
#         ax.set_xlim([x[0], x[-1]])
#         if use_proportional:
#             ax.set_ylim([0,1])
#             ax2 = ax.twinx()
#             ax2.plot(release_total, color='k', lw=0.5)
#             if use_log:
#                 ax2.semilogy()
#
#         else:
#             ax.plot(release_total, color='k', lw=0.5)
#
#             if use_log:
#                 ax.semilogy()
#
#         ax.set_title(reservoir)
#         if reservoir == reservoir_list_nyc[1]:
#             ax.legend(frameon=False, loc='center left', bbox_to_anchor=(1.1, 0.5))
#             if use_proportional:
#                 ax2.set_ylabel('Total release (MGD)')
#                 ax.set_ylabel('Release component fraction')
#             else:
#                 ax.set_ylabel('Total release (MGD)')
#
#         plt.savefig(f'{fig_dir}NYC_release_components_{model}_' + \
#                     f'{release_total.index.year[0]}_{release_total.index.year[-1]}.png',
#                     bbox_inches='tight', dpi=500)
#
#
#


# def plot_combined_nyc_storage_vs_minflows_allPywrMod(storages, ffmp_level_boundaries, major_flows, mrf_targets, models,
#                                            mrf, shortfall_metrics, colordict = paired_model_colors,
#                                            start_date = '1999-10-01', end_date = '2010-05-31', fig_dir=fig_dir):
#     """
#
#     """
#
#     fig, axs= plt.subplots(5,1,figsize=(8, 10), gridspec_kw={'height_ratios':[2,1,1,1,1], 'hspace':0.1})
#
#     fontsize = 10
#     labels = ['a)','b)','c)','d)','e)']
#
#     ### subplot a: Reservoir modeled storages, no observed
#     ax = axs[0]
#     ### get reservoir storage capacities
#     istarf = pd.read_csv(f'{model_data_dir}drb_model_istarf_conus.csv')
#     def get_reservoir_capacity(reservoir):
#         return float(istarf['Adjusted_CAP_MG'].loc[istarf['reservoir'] == reservoir].iloc[0])
#     capacities = {r: get_reservoir_capacity(r) for r in reservoir_list_nyc}
#     capacities['combined'] = sum([capacities[r] for r in reservoir_list_nyc])
#
#     ffmp_level_boundaries = subset_timeseries(ffmp_level_boundaries, start_date, end_date) * 100
#     ffmp_level_boundaries['level1a'] = 100.
#
#     ### First plot FFMP levels as background color
#     levels = [f'level{l}' for l in ['1a','1b','1c','2','3','4','5']]
#     level_colors = [cm.get_cmap('Blues')(v) for v in [0.3, 0.2, 0.1]] +\
#                     ['papayawhip'] +\
#                     [cm.get_cmap('Reds')(v) for v in [0.1, 0.2, 0.3]]
#     level_alpha = [1]*3 + [1] + [1]*3
#     x = ffmp_level_boundaries.index
#     for i in range(len(levels)):
#         y0 = ffmp_level_boundaries[levels[i]]
#         if i == len(levels)-1:
#             y1 = 0.
#         else:
#             y1 = ffmp_level_boundaries[levels[i+1]]
#         ax.fill_between(x, y0, y1, color=level_colors[i], lw=0.2, edgecolor='k',
#                         alpha=level_alpha[i], zorder=1, label=levels[i])
#
#     line_colors = [colordict[m] for m in models]
#     for m,c in zip(models,line_colors):
#         modeled_storage = subset_timeseries(storages[m][reservoir_list_nyc], start_date, end_date).sum(axis=1)
#         modeled_storage *= 100/capacities['combined']
#         ax.plot(modeled_storage, color='k', ls='-', zorder=2, lw=2)
#         ax.plot(modeled_storage, color=c, ls='-', label=model_label_dict[m], zorder=2, lw=1.6)
#
#     ### clean up figure
#     ax.set_xlim([start_date, end_date + datetime.timedelta(days=-1)])
#     ax.set_xticks(ax.get_xticks(), ['']*len(ax.get_xticks()), fontsize=fontsize)
#     ax.set_yticks(ax.get_yticks(), ax.get_yticklabels(), fontsize=fontsize)
#     ax.set_ylabel('Combined NYC Storage (%)', fontsize=fontsize)
#     ax.set_ylim([0,100])
#     ax.legend(frameon=False, loc='center left', bbox_to_anchor=(1.02,0.5), fontsize=fontsize)
#     ax.annotate(labels[0], xy=(0.005, 0.025), xycoords='axes fraction', ha='left', va='bottom', weight='bold',
#                 fontsize=fontsize)
#
#
#
#     ### subfigure b-e min flow and satisfaction for each of 4 pywr models
#     for i, m in enumerate(models):
#         ax = axs[i+1]
#
#         ### first plot fraction of static/max min flow satisfied on right y axis
#         target = subset_timeseries(mrf_targets[m][f'mrf_target_{mrf}'], start_date, end_date)
#         target_max = np.ones(len(target)) * target.max()
#         flow = subset_timeseries(major_flows[m][mrf], start_date, end_date)
#         satisfaction = np.minimum(flow.divide(target_max) * 100, np.ones(len(flow)) * 100)
#         # twincolor = 'sienna'
#         leftlinecolor = 'k'
#         ax.plot(satisfaction, color=leftlinecolor)
#         ylims = [45, 110] if mrf == 'delMontague' else [50,105]
#         ax.set_ylim(ylims)
#         ax.set_ylabel('Normal\nMin. Flow\nSatisfied (%)', fontsize=fontsize, color=leftlinecolor)
#         ax.set_yticks(ax.get_yticks(), ax.get_yticklabels(), fontsize=fontsize, color=leftlinecolor)
#         ax.tick_params(axis='y', colors=leftlinecolor)
#         ax.set_ylim(ylims)
#
#         ### add shortfall events
#         event_starts = shortfall_metrics[mrf][m]['event_starts']
#         event_ends = shortfall_metrics[mrf][m]['event_ends']
#         for event_start, event_end in zip(event_starts, event_ends):
#             ax.fill_between([event_start, event_end], [ylims[0]]*2, [ylims[1]]*2, color='lightcoral', alpha=1)
#
#
#         ### now plot dynamic min flow target on right y axis
#         ax2 = ax.twinx()
#         twincolor = 'sienna'
#         ax2.plot(target, color=twincolor, label='Daily')
#
#         ax2.set_ylabel('Dynamic\nMin. Flow\nTarget (MGD)', fontsize=fontsize, rotation=270,
#                        labelpad=35, color=twincolor)
#         ax2.annotate(labels[i+1], xy=(0.005, 0.05), xycoords='axes fraction', ha='left', va='bottom', weight='bold',
#                      fontsize=fontsize, color=twincolor)
#         ax2.tick_params(axis='y', colors=twincolor)
#
#         ax2.set_xlim(axs[0].get_xlim())
#         if i < 3:
#             ax2.set_xticks(ax2.get_xticks(), [''] * len(ax2.get_xticks()), fontsize=fontsize)
#         else:
#             ax2.set_xticks(ax2.get_xticks(), ax2.get_xticklabels(), fontsize=fontsize)
#         ### set right axis to correspond with left
#         ax2.set_ylim([target_max[0] * ylims[0]/100, target_max[0] * ylims[1]/100])
#
#
#
#
#         # ### set ax to be in front of ax2
#         # ax.set_zorder(ax2.get_zorder() + 1)
#         # ax.patch.set_visible(False)
#
#
#     ### save fig
#     plt.savefig(f'{fig_dir}storages_minflows_{mrf}_' + \
#                 f'{ffmp_level_boundaries.index.year[0]}_{ffmp_level_boundaries.index.year[-1]}.png',
#                 bbox_inches='tight', dpi=300)
#
#     return<|MERGE_RESOLUTION|>--- conflicted
+++ resolved
@@ -31,12 +31,7 @@
 # Custom modules
 from pywrdrb.utils.constants import cms_to_mgd, cm_to_mg, cfs_to_mgd
 from pywrdrb.utils.lists import reservoir_list, reservoir_list_nyc, majorflow_list, reservoir_link_pairs, seasons_dict
-<<<<<<< HEAD
-from pywrdrb.utils.lists import drbc_lower_basin_reservoirs
-from pywrdrb.utils.directories import input_dir, fig_dir, output_dir, model_data_dir
-=======
 from pywrdrb.utils.directories import input_dir, fig_dir, output_dir, model_data_dir, spatial_data_dir
->>>>>>> bb5dedd8
 from pywrdrb.make_model import get_reservoir_max_release
 from pywrdrb.plotting.styles import base_model_colors, model_hatch_styles, paired_model_colors, scatter_model_markers, \
     node_label_dict, node_label_full_dict, model_label_dict, month_dict, model_linestyle_dict
@@ -61,215 +56,8 @@
     return data
 
 
-## This new version includes lower basin contributions
-def new_plot_NYC_release_components_combined(nyc_release_components,
-                                             lower_basin_mrf_contributions, 
-                                             reservoir_releases, major_flows, inflows, diversions,
-                                         consumptions, model, node, start_date = None, end_date = None,
-                                         use_proportional=False, use_log=False, fig_dir=fig_dir):
-    fig, axs = plt.subplots(2,1,figsize=(8,5))
-
-    ### subfig a: first split up NYC releases into components
-    release_total = subset_timeseries(reservoir_releases[model][reservoir_list_nyc], start_date, end_date).sum(axis=1)
-    x = release_total.index
-    if use_proportional:
-        ax2 = axs[0]
-        ax2.plot(release_total, color='k', lw=1)
-        ax2.set_xlim([x[0], x[-1]])
-        ax = ax2.twinx()
-        ax.set_ylim([0,100])
-
-        if use_log:
-            ax2.semilogy()
-
-    else:
-        ax = axs[0]
-        ax.plot(release_total, color='k', lw=1)
-        ax.set_xlim([x[0], x[-1]])
-        if use_log:
-            ax.semilogy()
-
-    ### colorbrewer brown/teal palette https://colorbrewer2.org/#type=diverging&scheme=BrBG&n=4
-    colors = ['#01665e', '#35978f', '#80cdc1', '#c7eae5', '#f6e8c3', '#dfc27d', '#bf812d', '#8c510a']
-    alpha = 1
-
-
-    release_components_full = subset_timeseries(nyc_release_components[model], start_date, end_date)
-    release_types = ['mrf_target_individual', 'mrf_montagueTrenton', 'flood_release', 'spill']
-    release_components = pd.DataFrame({release_type: release_components_full[[c for c in release_components_full.columns if release_type in c]].sum(axis=1) for release_type in release_types})
-
-    lower_basin_mrf_contributions = subset_timeseries(lower_basin_mrf_contributions[model], start_date, end_date)
-    lower_basin_mrf_contributions.columns = [c.split('_')[-1] for c in lower_basin_mrf_contributions.columns]
-    
-    if use_proportional:
-        release_components = release_components.divide(release_total, axis=0) * 100
-
-    y1 = 0
-    y2 = y1 + release_components[f'mrf_montagueTrenton'].values
-    y3 = y2 + release_components[f'mrf_target_individual'].values
-    y4 = y3 + release_components[f'flood_release'].values
-    y5 = y4 + release_components[f'spill'].values
-    ax.fill_between(x, y4, y5, label='NYC Spill', color=colors[0], alpha=alpha)
-    ax.fill_between(x, y3, y4, label='NYC FFMP Flood', color=colors[1], alpha=alpha)
-    ax.fill_between(x, y2, y3, label='NYC FFMP Individual', color=colors[2], alpha=alpha)
-    ax.fill_between(x, y1, y2, label='NYC FFMP Downstream', color=colors[3], alpha=alpha)
-
-    if use_proportional:
-        ax2.set_ylabel('Total Release (MGD)')
-        ax.set_ylabel('Release Contribution (%)')
-    else:
-        ax.set_ylabel('Total Release (MGD)')
-
-
-    if use_proportional:
-        ax.set_zorder(1)
-        ax2.set_zorder(2)
-        ax2.patch.set_visible(False)
-
-    ### subfig b: split up trenton flow into components
-
-<<<<<<< HEAD
-    # Get total sim and obs flow
-    total_sim_node_flow = subset_timeseries(major_flows[model][node], start_date, end_date)
-
-    ### for Trenton, we use "Trenton Equivalent Flow" 
-    # add NJ diversion to simulated flow
-    # add blueMarsh MRF contribution (not connected in simulated but is included in "equivelent flow")
-    if node == 'delTrenton':
-        nj_diversion = subset_timeseries(diversions[model]['delivery_nj'], start_date, end_date)
-        total_sim_node_flow += nj_diversion
-        
-        blueMarsh_mrf_contribution = subset_timeseries(lower_basin_mrf_contributions['blueMarsh'], start_date, end_date)
-        total_sim_node_flow += blueMarsh_mrf_contribution
-        
-    if use_proportional:
-        ax2 = axs[1]
-        ax2.plot(total_sim_node_flow, color='k', lw=1)
-        ax = ax2.twinx()
-        ax.set_ylim([0,100])
-        ax.set_xlim(total_sim_node_flow.index[0], total_sim_node_flow.index[-1])
-        if use_log:
-            ax2.semilogy()
-
-        ax2.set_ylabel('Total Flow (MGD)')
-        ax.set_ylabel('Flow Contribution (%)')
-    else:
-        ax = axs[1]
-        ax.plot(total_sim_node_flow, color='k', lw=1)
-        ax.set_ylabel('Total Release (MGD)')
-
-
-    # Get contributing flows
-    contributing = upstream_nodes_dict[node]
-    non_nyc_reservoirs = [i for i in contributing if (i in reservoir_list) and (i not in reservoir_list_nyc)]
-    
-    non_nyc_release_contributions = reservoir_releases[model][non_nyc_reservoirs]         
-        
-    use_inflows = [i for i in contributing if (i in majorflow_list)]
-    if node == 'delMontague':
-        use_inflows.append('delMontague')
-    inflow_contributions = inflows[model][use_inflows] - consumptions[model][use_inflows]
-    mrf_target_individuals = nyc_release_components[model][[c for c in nyc_release_components[model].columns if 'mrf_target_individual' in c]]
-    mrf_target_individuals.columns = [c.rsplit('_',1)[1] for c in mrf_target_individuals.columns]
-    mrf_montagueTrentons = nyc_release_components[model][[c for c in nyc_release_components[model].columns if 'mrf_montagueTrenton' in c]]
-    mrf_montagueTrentons.columns = [c.rsplit('_',1)[1] for c in mrf_montagueTrentons.columns]
-    flood_releases = nyc_release_components[model][[c for c in nyc_release_components[model].columns if 'flood_release' in c]]
-    flood_releases.columns = [c.rsplit('_',1)[1] for c in flood_releases.columns]
-    spills = nyc_release_components[model][[c for c in nyc_release_components[model].columns if 'spill' in c]]
-    spills.columns = [c.rsplit('_',1)[1] for c in spills.columns]
-
-
-    # Impose lag
-    for c in upstream_nodes_dict[node][::-1]:
-        if c in inflow_contributions.columns:
-            lag = downstream_node_lags[c]
-            downstream_node = immediate_downstream_nodes_dict[c]
-            while downstream_node != node:
-                lag += downstream_node_lags[downstream_node]
-                downstream_node = immediate_downstream_nodes_dict[downstream_node]
-            if lag > 0:
-                inflow_contributions[c].iloc[lag:] = inflow_contributions[c].iloc[:-lag]
-        elif c in non_nyc_release_contributions.columns:
-            lag = downstream_node_lags[c]
-            downstream_node = immediate_downstream_nodes_dict[c]
-            while downstream_node != node:
-                lag += downstream_node_lags[downstream_node]
-                downstream_node = immediate_downstream_nodes_dict[downstream_node]
-            if lag > 0:
-                non_nyc_release_contributions[c].iloc[lag:] = non_nyc_release_contributions[c].iloc[:-lag]
-        elif c in mrf_target_individuals.columns:
-            lag = downstream_node_lags[c]
-            downstream_node = immediate_downstream_nodes_dict[c]
-            while downstream_node != node:
-                lag += downstream_node_lags[downstream_node]
-                downstream_node = immediate_downstream_nodes_dict[downstream_node]
-            if lag > 0:
-                mrf_target_individuals[c].iloc[lag:] = mrf_target_individuals[c].iloc[:-lag]
-                mrf_montagueTrentons[c].iloc[lag:] = mrf_montagueTrentons[c].iloc[:-lag]
-                flood_releases[c].iloc[lag:] = flood_releases[c].iloc[:-lag]
-                spills[c].iloc[lag:] = spills[c].iloc[:-lag]
-        elif c in lower_basin_mrf_contributions.columns:
-            lag = downstream_node_lags[c]
-            downstream_node = immediate_downstream_nodes_dict[c]
-            while downstream_node != node:
-                lag += downstream_node_lags[downstream_node]
-                downstream_node = immediate_downstream_nodes_dict[downstream_node]
-            if lag > 0:
-                lower_basin_mrf_contributions[c].iloc[lag:] = lower_basin_mrf_contributions[c].iloc[:-lag]
-                
-
-
-    inflow_contributions = subset_timeseries(inflow_contributions, start_date, end_date).sum(axis=1)
-    non_nyc_release_contributions = subset_timeseries(non_nyc_release_contributions, start_date, end_date).sum(axis=1)
-    mrf_target_individuals = subset_timeseries(mrf_target_individuals, start_date, end_date).sum(axis=1)
-    mrf_montagueTrentons = subset_timeseries(mrf_montagueTrentons, start_date, end_date).sum(axis=1)
-    flood_releases = subset_timeseries(flood_releases, start_date, end_date).sum(axis=1)
-    spills = subset_timeseries(spills, start_date, end_date).sum(axis=1)
-    lower_basin_mrf_contributions = subset_timeseries(lower_basin_mrf_contributions, start_date, end_date).sum(axis=1)
-    
-    if use_proportional:
-        inflow_contributions = inflow_contributions.divide(total_sim_node_flow) * 100
-        non_nyc_release_contributions = non_nyc_release_contributions.divide(total_sim_node_flow) * 100
-        mrf_target_individuals = mrf_target_individuals.divide(total_sim_node_flow) * 100
-        mrf_montagueTrentons = mrf_montagueTrentons.divide(total_sim_node_flow) * 100
-        flood_releases = flood_releases.divide(total_sim_node_flow) * 100
-        spills = spills.divide(total_sim_node_flow) * 100
-        lower_basin_mrf_contributions = lower_basin_mrf_contributions.divide(total_sim_node_flow) * 100
-
-    y1 = 0
-    y2 = y1 + inflow_contributions
-    y3 = y2 + non_nyc_release_contributions
-    y3_5 = y3 + lower_basin_mrf_contributions
-    y4 = y3_5 + mrf_montagueTrentons
-    y5 = y4 + mrf_target_individuals
-    y6 = y5 + flood_releases
-    y7 = y6 + spills
-    ax.fill_between(x, y6, y7, label='NYC Spill', color=colors[0], alpha=alpha)
-    ax.fill_between(x, y5, y6, label='NYC FFMP Flood', color=colors[1], alpha=alpha)
-    ax.fill_between(x, y4, y5, label='NYC FFMP Individual', color=colors[2], alpha=alpha)
-    ax.fill_between(x, y3_5, y4, label='NYC FFMP Downstream', color=colors[3], alpha=alpha)
-    ax.fill_between(x, y3, y3_5, label = 'Lower Basin FFMP', color = 'purple', alpha=alpha)
-    ax.fill_between(x, y2, y3, label='Non-NYC Release', color=colors[5], alpha=alpha)
-    ax.fill_between(x, y1, y2, label='Uncontrolled Flow', color=colors[4], alpha=alpha)
-
-    ax.legend(frameon=False, loc='center', bbox_to_anchor=(0.5, -0.3), ncols=3)
-
-    if use_proportional:
-        ax.set_zorder(1)
-        ax2.set_zorder(2)
-        ax2.patch.set_visible(False)
-
-
-
-    plt.savefig(f'{fig_dir}NYC_release_components_combined_{model}_{node}_' + \
-                f'{release_total.index.year[0]}_{release_total.index.year[-1]}.png',
-                bbox_inches='tight', dpi=500)
-
-
-def plot_3part_flows_hier(reservoir_downstream_gages, major_flows, models, colordict = paired_model_colors,
-=======
+
 def plot_3part_flows_hier(reservoir_downstream_gages, major_flows, nodes, models, colordict = paired_model_colors,
->>>>>>> bb5dedd8
                             markerdict = scatter_model_markers, start_date=None, end_date=None, end_inclusive=False,
                             uselog=False, save_fig=True, fig_dir = fig_dir):
 
@@ -860,6 +648,8 @@
                 bbox_inches='tight', dpi=dpi)
 
     return
+
+
 
 
 
