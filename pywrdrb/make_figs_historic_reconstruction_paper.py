import pandas as pd
import sys

sys.path.append("./")
sys.path.append("../")
sys.path.append("../pywrdrb/")


from pywrdrb.post.get_results import (
    get_base_results,
    get_all_historic_reconstruction_pywr_results,
)
from pywrdrb.utils.directories import input_dir, fig_dir, output_dir


from pywrdrb.plotting.styles import model_colors_historic_reconstruction
<<<<<<< HEAD

# from pywrdrb.plotting.ensemble_plots import plot_ensemble_nyc_storage
# from pywrdrb.plotting.ensemble_plots import plot_ensemble_nyc_storage_and_deficit
=======
>>>>>>> f6df857d
from pywrdrb.plotting.ensemble_plots import plot_NYC_release_components_combined
from pywrdrb.utils.lists import reservoir_list_nyc

# Redirect figures
fig_dir = fig_dir + "historic_reconstruction/"

### Alternative windows of focus
start_date = pd.to_datetime("1945-01-01")
end_date = pd.to_datetime("2022-12-31")

start_1960s_drought = pd.to_datetime("1964-01-01")
end_1960s_drought = pd.to_datetime("1967-01-01")

start_1980s_drought = pd.to_datetime("1980-06-01")
end_1980s_drought = pd.to_datetime("1982-10-31")

start_ffmp = pd.to_datetime("2017-10-01")
end_ffmp = pd.to_datetime("2022-12-31")


date_ranges = {
    "1960s_drought": (start_1960s_drought, end_1960s_drought),
    "1980s_drought": (start_1980s_drought, end_1980s_drought),
    "post_ffmp": (start_ffmp, end_ffmp),
    "full": (start_date, end_date),
}

<<<<<<< HEAD
model_labels = {
    "obs": "Observed",
    "nhmv10": "NHMv1.0",
    "nwmv21": "NWMv2.1",
    "obs_pub_nhmv10": "PUB-NHM",
    "obs_pub_nhmv10_ensemble": "PUB-NHM Ensemble",
    "obs_pub_nwmv21": "PUB-NWM",
    "obs_pub_nwmv21_ensemble": "PUB-NWM Ensemble",
    "obs_pub_nhmv10_ObsScaled": "PUB-NHM",
    "obs_pub_nhmv10_ObsScaled_ensemble": "PUB-NHM Ensemble",
    "obs_pub_nwmv21_ObsScaled": "PUB-NWM",
    "obs_pub_nwmv21_ObsScaled_ensemble": "PUB-NWM Ensemble",
}
=======
>>>>>>> f6df857d


## Execution - Generate all figures
if __name__ == "__main__":
    rerun_all = True
<<<<<<< HEAD
    start_date = "1945-01-01"
    end_date = "2022-12-31"

    model_list = [
        "obs_pub_nhmv10_ObsScaled",
        "obs_pub_nwmv21_ObsScaled",
        "obs_pub_nhmv10_ObsScaled_ensemble",
        "obs_pub_nwmv21_ObsScaled_ensemble",
    ]

    ensemble_models = [
        "obs_pub_nhmv10_ObsScaled_ensemble",
        "obs_pub_nwmv21_ObsScaled_ensemble",
    ]

    pywr_ensemble_models = ["pywr_" + m for m in ensemble_models]
    pywr_models = [f"pywr_{m}" for m in model_list]
    base_models = ["obs", "nhmv10", "nwmv21"] + model_list[:2]

=======
    start_date = '1945-01-01'
    end_date = '2022-12-31'
        
    # model_list = ['obs_pub_nhmv10_ObsScaled', 
    #               'obs_pub_nwmv21_ObsScaled',
    #               'obs_pub_nhmv10_ObsScaled_ensemble', 
    #               'obs_pub_nwmv21_ObsScaled_ensemble']
        
    # ensemble_models = ['obs_pub_nhmv10_ObsScaled_ensemble', 
    #                    'obs_pub_nwmv21_ObsScaled_ensemble']
    
    model_list = ['obs_pub_nhmv10_ObsScaled', 
                  'obs_pub_nwmv21_ObsScaled',
                  'obs_pub_nhmv10_ObsScaled_ensemble', 
                  'obs_pub_nwmv21_ObsScaled_ensemble']
    
    ensemble_models = ['obs_pub_nhmv10_ObsScaled_ensemble', 
                       'obs_pub_nwmv21_ObsScaled_ensemble']
                    #    'obs_pub_nhmv10_BC_ObsScaled_ensemble', 
                    #    'obs_pub_nwmv21_BC_ObsScaled_ensemble']
    
    pywr_ensemble_models = ['pywr_' + m for m in ensemble_models]
    pywr_models = [f'pywr_{m}' for m in model_list]
    base_models = ['obs', 'nhmv10', 'nwmv21'] + model_list[:2]
    
>>>>>>> f6df857d
    #################################
    ### Load data ###################
    #################################
    print("Loading Pywr-DRB simulation ensemble results...")
    major_flows = get_all_historic_reconstruction_pywr_results(
        output_dir=output_dir,
        model_list=model_list,
        results_set="major_flow",
        start_date=start_date,
        end_date=end_date,
    )
    reservoir_downstream_gages = get_all_historic_reconstruction_pywr_results(
        output_dir=output_dir,
        model_list=model_list,
        results_set="reservoir_downstream_gage",
        start_date=start_date,
        end_date=end_date,
    )
    lower_basin_mrf_contributions = get_all_historic_reconstruction_pywr_results(
        output_dir=output_dir,
        model_list=model_list,
        results_set="lower_basin_mrf_contributions",
        start_date=start_date,
        end_date=end_date,
    )
    ibt_diversions = get_all_historic_reconstruction_pywr_results(
        output_dir=output_dir,
        model_list=model_list,
        results_set="ibt_diversions",
        start_date=start_date,
        end_date=end_date,
    )
    catchment_consumptions = get_all_historic_reconstruction_pywr_results(
        output_dir=output_dir,
        model_list=model_list,
        results_set="catchment_consumption",
        start_date=start_date,
        end_date=end_date,
    )

    storages = get_all_historic_reconstruction_pywr_results(
        output_dir=output_dir,
        model_list=model_list,
        results_set="res_storage",
        start_date=start_date,
        end_date=end_date,
    )
    ffmp_levels = get_all_historic_reconstruction_pywr_results(
        output_dir=output_dir,
        model_list=model_list,
        results_set="ffmp_level_boundaries",
        start_date=start_date,
        end_date=end_date,
    )

    reservoir_inflows = get_all_historic_reconstruction_pywr_results(
        output_dir=output_dir,
        model_list=model_list,
        results_set="inflow",
        start_date=start_date,
        end_date=end_date,
    )
    # targets = get_all_historic_reconstruction_pywr_results(output_dir=output_dir, model_list=model_list,
    #                                                                 results_set='mrf_target',
    #                                                                 start_date=start_date, end_date=end_date)
    nyc_releases = get_all_historic_reconstruction_pywr_results(
        output_dir=output_dir,
        model_list=model_list,
        results_set="nyc_release_components",
        start_date=start_date,
        end_date=end_date,
    )

    reservoir_releases = get_all_historic_reconstruction_pywr_results(
        output_dir=output_dir,
        model_list=model_list,
        results_set="res_release",
        start_date=start_date,
        end_date=end_date,
    )
    reservoir_inflows = get_all_historic_reconstruction_pywr_results(
        output_dir=output_dir,
        model_list=model_list,
        results_set="inflow",
        start_date=start_date,
        end_date=end_date,
    )

    # Get datetime index
<<<<<<< HEAD
    datetime_index = major_flows["pywr_obs_pub_nhmv10_ObsScaled"].index
=======
    datetime_index= major_flows[pywr_models[0]][0].index
>>>>>>> f6df857d

    ### Load base (non-pywr) models
    print('Loading "base" models, pre-pywrdrb data...')
    for model in base_models:
        reservoir_downstream_gages[model], datetime_index = get_base_results(
            input_dir, model, datetime_index, "reservoir_downstream_gage"
        )
        major_flows[model], datetime_index = get_base_results(
            input_dir, model, datetime_index, "major_flow"
        )
        reservoir_inflows[model], datetime_index = get_base_results(
            input_dir, model, datetime_index, "inflow"
        )

    ### Get aggregate NYC data
    for model in pywr_models:
        for real in reservoir_releases[model].keys():
            reservoir_downstream_gages[model][real]['NYCAgg'] = reservoir_downstream_gages[model][real][reservoir_list_nyc].sum(axis=1)
            
<<<<<<< HEAD
        if "ensemble" in model:
            for real in reservoir_releases[model].keys():
                reservoir_downstream_gages[model][real][
                    "NYCAgg"
                ] = reservoir_downstream_gages[model][real][reservoir_list_nyc].sum(
                    axis=1
                )
        else:
            reservoir_downstream_gages[model]["NYCAgg"] = reservoir_downstream_gages[
                model
            ][reservoir_list_nyc].sum(axis=1)

=======
>>>>>>> f6df857d
    for model in base_models:
        reservoir_downstream_gages[model]["NYCAgg"] = reservoir_downstream_gages[model][
            reservoir_list_nyc
        ].sum(axis=1)

    #################################
    ### Plotting ####################
    #################################

    ### NYC reservoir operations and downstream flow contributions
    for model in pywr_ensemble_models:
        for node in ['delMontague', 'delTrenton']:
<<<<<<< HEAD
        for node in ["delTrenton", "delMontague"]:
=======
>>>>>>> f6df857d
            for dates in date_ranges.keys():
                if dates == "full":
                    continue
<<<<<<< HEAD
=======
                
                plot_obs = True if dates == 'post_ffmp' else False
                
                start = date_ranges[dates][0]
                end = date_ranges[dates][1]
                plot_NYC_release_components_combined(storages, 
                                     ffmp_level_boundaries=ffmp_levels[pywr_models[0]][0],
                                     model = model, 
                                     node = node,
                                     nyc_release_components=nyc_releases,
                                     lower_basin_mrf_contributions=lower_basin_mrf_contributions,
                                     reservoir_releases=reservoir_releases,
                                     reservoir_downstream_gages=reservoir_downstream_gages,
                                     major_flows=major_flows,
                                     inflows=reservoir_inflows,
                                     diversions=ibt_diversions,
                                     consumptions=catchment_consumptions,
                                     colordict=model_colors_historic_reconstruction,
                                     start_date = start, 
                                     end_date=end,
                                     plot_observed=plot_obs,
                                     percentile_cmap=True,
                                     contribution_fill_alpha=0.9,
                                     plot_flow_target=True,
                                     use_log=True,
                                     q_lower_bound=0.01, 
                                     q_upper_bound=0.99,
                                     smoothing_window=7,
                                     fig_dir=fig_dir)





>>>>>>> f6df857d

                plot_obs = True if dates == "post_ffmp" else False

                start = date_ranges[dates][0]
                end = date_ranges[dates][1]
                plot_NYC_release_components_combined(
                    storages,
                    ffmp_level_boundaries=ffmp_levels["pywr_obs_pub_nwmv21_ObsScaled"],
                    model=model,
                    node=node,
                    nyc_release_components=nyc_releases,
                    lower_basin_mrf_contributions=lower_basin_mrf_contributions,
                    reservoir_releases=reservoir_releases,
                    reservoir_downstream_gages=reservoir_downstream_gages,
                    major_flows=major_flows,
                    inflows=reservoir_inflows,
                    diversions=ibt_diversions,
                    consumptions=catchment_consumptions,
                    colordict=model_colors_historic_reconstruction,
                    start_date=start,
                    end_date=end,
                    plot_observed=plot_obs,
                    percentile_cmap=True,
                    contribution_fill_alpha=0.9,
                    plot_flow_target=True,
                    use_log=False,
                    q_lower_bound=0.01,
                    q_upper_bound=0.99,
                    smoothing_window=7,
                    fig_dir=fig_dir,
                )

    ### OLD SCRIPTS: Outdated ###

    ### NYC Storage across ensembles
    # print('Plotting NYC Storage figure...')
    # for dates in date_ranges.keys():
    #     start = date_ranges[dates][0]
    #     end = date_ranges[dates][1]
    #     plot_ensemble_nyc_storage(storages,
    #                               ffmp_levels['pywr_obs_pub_nhmv10_ObsScaled'],
    #                               pywr_models,
    #                               model_colors_historic_reconstruction,
    #                               start_date=start,
    #                               end_date = end,
    #                               plot_observed=False,
    #                               fig_dir=fig_dir,
    #                               fill_ffmp_levels=False,
    #                               plot_ensemble_mean=False,
    #                               ax=None)

    # ### NYC Storage, Montauge Deficit, and Trenton Deficit
    # print('Plotting NYC Storage, Montauge Deficit, and Trenton Deficit figure...')
    # for dates in date_ranges.keys():
    #     start = date_ranges[dates][0]
    #     end = date_ranges[dates][1]
    #     plot_ensemble_nyc_storage_and_deficit(storages,
    #                                             major_flows,
    #                                             ffmp_levels['pywr_obs_pub_nhmv10_ObsScaled'],
    #                                             pywr_models,
    #                                             start_date=start,
    #                                             end_date=end,
    #                                             plot_observed=True,
    #                                             plot_ensemble_mean=False,
    #                                             percentiles_cmap=False,
    #                                             fill_ffmp_levels=False,
    #                                             ensemble_fill_alpha=0.75,
    #                                             fig_dir=fig_dir,
    #                                             dpi=200)

    # ### NYC Storage, Target Deficit, and Total Flow
    # print('Plotting NYC Storage, Target Deficit, and Total Flow figure...')
    # for dates in date_ranges.keys():
    #     start = date_ranges[dates][0]
    #     end = date_ranges[dates][1]
    #     for node in ['delTrenton', 'delMontague']:
    #         plot_ensemble_nyc_storage_flow_deficit(storages,
    #                                             major_flows,
    #                                             ffmp_levels['pywr_obs_pub_nhmv10_ObsScaled'],
    #                                             pywr_models,
    #                                             node=node,
    #                                             start_date=start,
    #                                             end_date=end,
    #                                             plot_observed=True,
    #                                             plot_ensemble_mean=False,
    #                                             percentiles_cmap=False,
    #                                             fill_ffmp_levels=False,
    #                                             ensemble_fill_alpha=0.75,
    #                                             fig_dir=fig_dir,
    #                                             dpi=200)<|MERGE_RESOLUTION|>--- conflicted
+++ resolved
@@ -14,12 +14,6 @@
 
 
 from pywrdrb.plotting.styles import model_colors_historic_reconstruction
-<<<<<<< HEAD
-
-# from pywrdrb.plotting.ensemble_plots import plot_ensemble_nyc_storage
-# from pywrdrb.plotting.ensemble_plots import plot_ensemble_nyc_storage_and_deficit
-=======
->>>>>>> f6df857d
 from pywrdrb.plotting.ensemble_plots import plot_NYC_release_components_combined
 from pywrdrb.utils.lists import reservoir_list_nyc
 
@@ -47,7 +41,6 @@
     "full": (start_date, end_date),
 }
 
-<<<<<<< HEAD
 model_labels = {
     "obs": "Observed",
     "nhmv10": "NHMv1.0",
@@ -61,14 +54,11 @@
     "obs_pub_nwmv21_ObsScaled": "PUB-NWM",
     "obs_pub_nwmv21_ObsScaled_ensemble": "PUB-NWM Ensemble",
 }
-=======
->>>>>>> f6df857d
 
 
 ## Execution - Generate all figures
 if __name__ == "__main__":
     rerun_all = True
-<<<<<<< HEAD
     start_date = "1945-01-01"
     end_date = "2022-12-31"
 
@@ -88,33 +78,6 @@
     pywr_models = [f"pywr_{m}" for m in model_list]
     base_models = ["obs", "nhmv10", "nwmv21"] + model_list[:2]
 
-=======
-    start_date = '1945-01-01'
-    end_date = '2022-12-31'
-        
-    # model_list = ['obs_pub_nhmv10_ObsScaled', 
-    #               'obs_pub_nwmv21_ObsScaled',
-    #               'obs_pub_nhmv10_ObsScaled_ensemble', 
-    #               'obs_pub_nwmv21_ObsScaled_ensemble']
-        
-    # ensemble_models = ['obs_pub_nhmv10_ObsScaled_ensemble', 
-    #                    'obs_pub_nwmv21_ObsScaled_ensemble']
-    
-    model_list = ['obs_pub_nhmv10_ObsScaled', 
-                  'obs_pub_nwmv21_ObsScaled',
-                  'obs_pub_nhmv10_ObsScaled_ensemble', 
-                  'obs_pub_nwmv21_ObsScaled_ensemble']
-    
-    ensemble_models = ['obs_pub_nhmv10_ObsScaled_ensemble', 
-                       'obs_pub_nwmv21_ObsScaled_ensemble']
-                    #    'obs_pub_nhmv10_BC_ObsScaled_ensemble', 
-                    #    'obs_pub_nwmv21_BC_ObsScaled_ensemble']
-    
-    pywr_ensemble_models = ['pywr_' + m for m in ensemble_models]
-    pywr_models = [f'pywr_{m}' for m in model_list]
-    base_models = ['obs', 'nhmv10', 'nwmv21'] + model_list[:2]
-    
->>>>>>> f6df857d
     #################################
     ### Load data ###################
     #################################
@@ -204,11 +167,7 @@
     )
 
     # Get datetime index
-<<<<<<< HEAD
     datetime_index = major_flows["pywr_obs_pub_nhmv10_ObsScaled"].index
-=======
-    datetime_index= major_flows[pywr_models[0]][0].index
->>>>>>> f6df857d
 
     ### Load base (non-pywr) models
     print('Loading "base" models, pre-pywrdrb data...')
@@ -228,7 +187,6 @@
         for real in reservoir_releases[model].keys():
             reservoir_downstream_gages[model][real]['NYCAgg'] = reservoir_downstream_gages[model][real][reservoir_list_nyc].sum(axis=1)
             
-<<<<<<< HEAD
         if "ensemble" in model:
             for real in reservoir_releases[model].keys():
                 reservoir_downstream_gages[model][real][
@@ -241,8 +199,6 @@
                 model
             ][reservoir_list_nyc].sum(axis=1)
 
-=======
->>>>>>> f6df857d
     for model in base_models:
         reservoir_downstream_gages[model]["NYCAgg"] = reservoir_downstream_gages[model][
             reservoir_list_nyc
@@ -255,51 +211,10 @@
     ### NYC reservoir operations and downstream flow contributions
     for model in pywr_ensemble_models:
         for node in ['delMontague', 'delTrenton']:
-<<<<<<< HEAD
-        for node in ["delTrenton", "delMontague"]:
-=======
->>>>>>> f6df857d
             for dates in date_ranges.keys():
                 if dates == "full":
                     continue
-<<<<<<< HEAD
-=======
                 
-                plot_obs = True if dates == 'post_ffmp' else False
-                
-                start = date_ranges[dates][0]
-                end = date_ranges[dates][1]
-                plot_NYC_release_components_combined(storages, 
-                                     ffmp_level_boundaries=ffmp_levels[pywr_models[0]][0],
-                                     model = model, 
-                                     node = node,
-                                     nyc_release_components=nyc_releases,
-                                     lower_basin_mrf_contributions=lower_basin_mrf_contributions,
-                                     reservoir_releases=reservoir_releases,
-                                     reservoir_downstream_gages=reservoir_downstream_gages,
-                                     major_flows=major_flows,
-                                     inflows=reservoir_inflows,
-                                     diversions=ibt_diversions,
-                                     consumptions=catchment_consumptions,
-                                     colordict=model_colors_historic_reconstruction,
-                                     start_date = start, 
-                                     end_date=end,
-                                     plot_observed=plot_obs,
-                                     percentile_cmap=True,
-                                     contribution_fill_alpha=0.9,
-                                     plot_flow_target=True,
-                                     use_log=True,
-                                     q_lower_bound=0.01, 
-                                     q_upper_bound=0.99,
-                                     smoothing_window=7,
-                                     fig_dir=fig_dir)
-
-
-
-
-
->>>>>>> f6df857d
-
                 plot_obs = True if dates == "post_ffmp" else False
 
                 start = date_ranges[dates][0]
