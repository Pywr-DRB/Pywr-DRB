--- conflicted
+++ resolved
@@ -85,14 +85,6 @@
 ### add_major_node()
 ##########################################################################################
 
-<<<<<<< HEAD
-def add_major_node(model, name, node_type, inflow_type, 
-                   starfit_release, regulatory_release, 
-                   downstream_node=None, downstream_lag=0,
-                   capacity=None, initial_volume_frac=None, variable_cost=None, has_catchment=True,
-                   inflow_ensemble_indices=None,
-                   demand_scaling_indices=None):
-=======
 
 def add_major_node(
     model,
@@ -109,7 +101,6 @@
     has_catchment=True,
     inflow_ensemble_indices=None,
 ):
->>>>>>> 1c287055
     """
     Add a major node to the model.
 
@@ -321,28 +312,7 @@
                 "index_col": "datetime",
                 "parse_dates": True,
             }
-        
-        ### Demand withdrawl and consumptions
-
-        #if demand_scaling_indices:
-            # Scaling withdrawal each each node
-
-<<<<<<< HEAD
-        #else:
-        #    # No demand scaling
-        #    model['parameters'][f'withdrawl_scaling_{name}'] = {
-        #        'type': 'constant',
-        #        'value': 1.0
-            }
-
-        ### get max flow for catchment withdrawal nodes based on DRBC data
-        model['parameters'][f'drbc_avg_catchmentWithdrawal_{name}'] = {
-            'type': 'constant',
-            'url': f'{input_dir}sw_avg_wateruse_Pywr-DRB_Catchments.csv',
-            'column': 'Total_WD_MGD',
-            'index_col': 'node',
-            'index': node_name
-=======
+
         ### get max flow for catchment withdrawal nodes based on DRBC data
         model["parameters"][f"max_flow_catchmentWithdrawal_{name}"] = {
             "type": "constant",
@@ -350,17 +320,6 @@
             "column": "Total_WD_MGD",
             "index_col": "node",
             "index": node_name,
->>>>>>> 1c287055
-        }
-
-
-        model['parameters'][f'max_flow_catchmentWithdrawal_{name}'] = {
-            'type': 'aggregated',
-            'agg_func': 'product',
-            'parameters': [
-                f'drbc_avg_catchmentWithdrawal_{name}',
-                f'withdrawl_scaling_{name}'
-            ]
         }
 
         ### get max flow for catchment consumption nodes based on DRBC data
@@ -392,11 +351,6 @@
 ### drb_make_model()
 ##########################################################################################
 
-<<<<<<< HEAD
-def make_model(inflow_type, model_filename, start_date, end_date, use_hist_NycNjDeliveries=True,
-                   inflow_ensemble_indices = None,
-                   demand_scaling_indices = None):
-=======
 
 def make_model(
     inflow_type,
@@ -408,7 +362,6 @@
     predict_temperature=False,
     predict_salinity=False,
 ):
->>>>>>> 1c287055
     """
     Creates the JSON file used by Pywr to define the model, including all nodes, edges, and parameters.
 
