#!/bin/bash

<<<<<<< HEAD
##### prep inputs from raw data
=======
#### prep inputs from raw data
>>>>>>> bb5dedd8
#echo Prepping data...
#time python3 -W ignore ./pywrdrb/prep_input_data.py

### run single-scenario simulations with different data sources
<<<<<<< HEAD
for inflow_type in nhmv10_withObsScaled nwmv21_withObsScaled nhmv10 nwmv21
do
	echo Running simulation with $inflow_type ...
	time python3 -W ignore ./pywrdrb/run_historic_simulation.py $inflow_type
done
=======
#for inflow_type in nhmv10_withObsScaled nwmv21_withObsScaled nhmv10 nwmv21 #WEAP_29June2023_gridmet
#do
#	echo Running simulation with $inflow_type ...
#	time python3 -W ignore ./pywrdrb/run_historic_simulation.py $inflow_type
#done
>>>>>>> bb5dedd8

### analyze results, make figures
echo Analyzing results...
time python3 -W ignore ./pywrdrb/make_figs_diagnostics_paper.py<|MERGE_RESOLUTION|>--- conflicted
+++ resolved
@@ -1,27 +1,17 @@
 #!/bin/bash
 
-<<<<<<< HEAD
-##### prep inputs from raw data
-=======
+
 #### prep inputs from raw data
->>>>>>> bb5dedd8
 #echo Prepping data...
 #time python3 -W ignore ./pywrdrb/prep_input_data.py
 
-### run single-scenario simulations with different data sources
-<<<<<<< HEAD
-for inflow_type in nhmv10_withObsScaled nwmv21_withObsScaled nhmv10 nwmv21
-do
-	echo Running simulation with $inflow_type ...
-	time python3 -W ignore ./pywrdrb/run_historic_simulation.py $inflow_type
-done
-=======
-#for inflow_type in nhmv10_withObsScaled nwmv21_withObsScaled nhmv10 nwmv21 #WEAP_29June2023_gridmet
+#### run single-scenario simulations with different data sources
+#for inflow_type in nhmv10_withObsScaled nwmv21_withObsScaled nhmv10 nwmv21
 #do
 #	echo Running simulation with $inflow_type ...
 #	time python3 -W ignore ./pywrdrb/run_historic_simulation.py $inflow_type
 #done
->>>>>>> bb5dedd8
+
 
 ### analyze results, make figures
 echo Analyzing results...
