--- conflicted
+++ resolved
@@ -42,13 +42,10 @@
         return
 
     def source_starfit_data(self):
-<<<<<<< HEAD
         # Check if 'reservoir' column exists
         if 'reservoir' not in self.starfit_df.columns:
             raise ValueError("Column 'reservoir' not found in starfit_df")
     
-=======
->>>>>>> 1c287055
         # Find the index of the desired reservoir
         res_index = self.starfit_df.index[
             self.starfit_df["reservoir"] == self.reservoir_name
@@ -65,12 +62,6 @@
         self.data = self.starfit_df.iloc[res_index]
 
         # Define reservoir constant characteristics daily
-<<<<<<< HEAD
-        self.R_max = ((self.data['Release_max'] + 1) * self.data['Adjusted_MEANFLOW_MGD']).values
-        self.R_min = ((self.data['Release_min'] + 1) * self.data['Adjusted_MEANFLOW_MGD']).values
-        self.I_bar = self.data['Adjusted_MEANFLOW_MGD'].values
-        self.S_cap = self.data['Adjusted_CAP_MG'].values
-=======
         self.R_max = (
             (self.data["Release_max"] + 1) * self.data["GRanD_MEANFLOW_MGD"]
         ).values
@@ -79,7 +70,6 @@
         ).values
         self.I_bar = self.data["GRanD_MEANFLOW_MGD"].values
         self.S_cap = self.data["GRanD_CAP_MG"].values
->>>>>>> 1c287055
         return
 
     def sinNpi(self, day, N):
@@ -137,21 +127,12 @@
             + self.data["NORlo_beta"] * self.cosNpi(time, 2)
         )
 
-<<<<<<< HEAD
-        if (NOR_lo < self.data['NORlo_min']).bool():
-            NOR_lo = self.data['NORlo_min']
-        elif (NOR_lo > self.data['NORlo_max']).bool():
-            NOR_lo = self.data['NORlo_max']
-        return (NOR_lo.values/100)
-    
-=======
         if (NOR_lo < self.data["NORlo_min"]).bool():
             NOR_lo = self.data["NORlo_min"]
         elif (NOR_lo > self.data["NORlo_max"]).bool():
             NOR_lo = self.data["NORlo_max"]
         return NOR_lo.values / 100
 
->>>>>>> 1c287055
     # Standardize inflow using annual average
     def standardize_inflow(self, I_t):
         return (I_t - self.I_bar) / self.I_bar
