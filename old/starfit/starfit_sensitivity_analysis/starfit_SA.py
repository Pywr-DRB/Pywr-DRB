import numpy as np
import pandas as pd
import matplotlib.pyplot as plt

from SALib.sample import saltelli
from SALib.analyze import sobol
from SALib.plotting.bar import plot as barplot
from reservoir_models_for_SA import sim_reservoir_S

# Add custom path for pywrdrb
path_to_pywrdrb = '../../../'
import sys
sys.path.append(path_to_pywrdrb)
from pywrdrb.utils.directories import model_data_dir

################################################################################
# Find parameter bounds: See find_starfit_param_bounds.py for
#                       visual value distribution
################################################################################

<<<<<<< HEAD
starfit_conus = pd.read_csv(f'{model_data_dir}drb_model_istarf_conus.csv', index_col=0)
=======
starfit_conus = pd.read_csv("ISTARF-CONUS.csv")
>>>>>>> 1c287055
param_bounds = pd.DataFrame()
param_bounds_mat = []

consider_params = [
    "NORhi_alpha",
    "NORhi_beta",
    "NORhi_max",
    "NORhi_min",
    "NORhi_mu",
    "NORlo_alpha",
    "NORlo_beta",
    "NORlo_max",
    "NORlo_min",
    "NORlo_mu",
    "Release_alpha1",
    "Release_alpha2",
    "Release_beta1",
    "Release_beta2",
    "Release_max",
    "Release_min",
    "Release_c",
    "Release_p1",
    "Release_p2",
]

p = np.linspace(1, 100, 100)
hi = 95
lo = 5

for param in consider_params:
    param_data = starfit_conus[param].replace(-np.inf, 0)
    param_data = param_data.replace(np.inf, 100)

    percentiles = np.nanpercentile(param_data, p)
    param_bounds[param] = percentiles
    param_bounds_mat.append([percentiles[lo], percentiles[hi]])


################################################################################
# SALib
################################################################################

# Test a single reservoir
<<<<<<< HEAD
test_reservoir = 'blueMarsh'
=======
test_reservoir = "beltzville"
>>>>>>> 1c287055

# Select the bounds according to above percentile ranges
problem = {
    "num_vars": len(consider_params),
    "names": consider_params,
    "bounds": param_bounds_mat,
}

# Generate samples
param_samples = saltelli.sample(problem, 1024)

# Run the model for all samples
Y = np.zeros([param_samples.shape[0]])
for i, X in enumerate(param_samples):
    Y[i] = sim_reservoir_S(X, reservoir_name=test_reservoir)
    if i % 100 == 0:
        print(i)


# Calculate metrics
Si = sobol.analyze(problem, Y)
total_Si, first_Si, second_Si = Si.to_df()
higher_S = total_Si - first_Si

# Export
Si.to_csv("./S_index.csv", sep=",")
sensitivity = Si.to_df()
sensitivity.to_csv("./senesitivities.csv", sep=",")

total_Si, first_Si, second_Si = Si.to_df()

total_Si.columns = ["S", "S_conf"]
first_Si.columns = ["S", "S_conf"]
higher_S = total_Si.subtract(first_Si)

bar_labs = first_Si.index.to_list()
plt.bar(x=range(len(bar_labs)), height=first_Si["S1"])
plt.xticks(range(len(bar_labs)), bar_labs, rotation=90)
plt.title("First Order Sensitivity Index")
plt.savefig(str("./figures/S1_" + test_reservoir + ".png"))
plt.show()

S2bar_labs = second_Si.index.to_list()
plt.bar(x=range(len(S2bar_labs)), height=second_Si["S2"])
plt.xticks(range(len(S2bar_labs)), S2bar_labs, rotation=90)
plt.title("Second Order Sensitivity Index")
plt.savefig(str("./figures/S2_" + test_reservoir + ".png"))
plt.show()

fig, ax = plt.subplots()
bar_labs = total_Si.index.to_list()
ax.bar(bar_labs, first_Si["S"], label="First Order", color="black")
ax.bar(
    bar_labs, higher_S["S"], bottom=first_Si["S"], label="Higher Order", color="grey"
)
ax.set_xticks(range(len(bar_labs)), bar_labs, rotation=90)
ax.set_xlabel("Parameter")
plt.title("Sensitivity Index")
plt.legend()
plt.savefig(str("./figures/S_total_" + test_reservoir + ".png"))
plt.show()<|MERGE_RESOLUTION|>--- conflicted
+++ resolved
@@ -18,11 +18,7 @@
 #                       visual value distribution
 ################################################################################
 
-<<<<<<< HEAD
 starfit_conus = pd.read_csv(f'{model_data_dir}drb_model_istarf_conus.csv', index_col=0)
-=======
-starfit_conus = pd.read_csv("ISTARF-CONUS.csv")
->>>>>>> 1c287055
 param_bounds = pd.DataFrame()
 param_bounds_mat = []
 
@@ -66,11 +62,7 @@
 ################################################################################
 
 # Test a single reservoir
-<<<<<<< HEAD
 test_reservoir = 'blueMarsh'
-=======
-test_reservoir = "beltzville"
->>>>>>> 1c287055
 
 # Select the bounds according to above percentile ranges
 problem = {
