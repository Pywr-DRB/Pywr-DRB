#%%
from pprint import pprint
import pywrdrb
from pywrdrb import OutputRecorder

<<<<<<< HEAD
#%%
pn = pywrdrb.get_pn_object()
pn_config = pywrdrb.get_pn_config()

pn_config = pywrdrb.get_pn_config()
pn_config["flows/my_data"] = pn_config["flows/nhmv10"]

pywrdrb.load_pn_config(pn_config)



#%%
# Now we can use the custom inflow type
mb = pywrdrb.ModelBuilder(
    inflow_type='my_data', 
    diversion_type='nhmv10',
    start_date="1983-10-01",
    end_date="1985-12-31"
    )

# Make a model (you are expected to see error here)
mb.make_model()

#%%
wd = r"C:\Users\CL\Desktop\wd"
=======
wd = r"./"
>>>>>>> 147f6ad0

# pprint(pywrdrb.get_directory())

###### Create a model ######
#Initialize a model builder
mb = pywrdrb.ModelBuilder(
    inflow_type='nhmv10_withObsScaled', 
    start_date="1983-10-01",
    end_date="2016-12-31"
    )

# Make a model
mb.make_model()

model_dict = mb.model_dict
#%%
# Output model.json file
model_filename = rf"{wd}\model.json"
mb.write_model(model_filename)
#%%

# ###### Run a simulation ######
# # Load the model using Model inherited from pywr
model = pywrdrb.Model.load(model_filename)

# Add a recorder inherited from pywr
output_filename = rf"{wd}\model_output.hdf5"

#%%


recorder = OutputRecorder(
    model, output_filename, 
    parameters=[p for p in model.parameters if p.name]
)

# Run a simulation
stats = model.run()


###### Post process ######
<<<<<<< HEAD
# Load model_output.hdf5 and turn it into dictionary
output_dict = pywrdrb.hdf5_to_dict(output_filename)
=======
# Load simulation results

# data = pywrdrb.Data(print_status=True)

# datatypes = ['outputs']
# results_sets = ['major_flow', 'res_storage']


# data.load(datatypes=datatypes,
#           output_filenames= [output_filename], 
#           results_sets=results_sets)
>>>>>>> 147f6ad0
<|MERGE_RESOLUTION|>--- conflicted
+++ resolved
@@ -3,8 +3,6 @@
 import pywrdrb
 from pywrdrb import OutputRecorder
 
-<<<<<<< HEAD
-#%%
 pn = pywrdrb.get_pn_object()
 pn_config = pywrdrb.get_pn_config()
 
@@ -27,11 +25,9 @@
 # Make a model (you are expected to see error here)
 mb.make_model()
 
-#%%
-wd = r"C:\Users\CL\Desktop\wd"
-=======
+
 wd = r"./"
->>>>>>> 147f6ad0
+
 
 # pprint(pywrdrb.get_directory())
 
@@ -73,10 +69,6 @@
 
 
 ###### Post process ######
-<<<<<<< HEAD
-# Load model_output.hdf5 and turn it into dictionary
-output_dict = pywrdrb.hdf5_to_dict(output_filename)
-=======
 # Load simulation results
 
 # data = pywrdrb.Data(print_status=True)
@@ -87,5 +79,4 @@
 
 # data.load(datatypes=datatypes,
 #           output_filenames= [output_filename], 
-#           results_sets=results_sets)
->>>>>>> 147f6ad0
+#           results_sets=results_sets)