# Import pywr modules to be accessed through pywrdrb
from pywr.model import Model
from pywr.recorders import TablesRecorder


import os
import copy
from dataclasses import dataclass, field
import pathnavigator

##### Set directory config using pathnavigator V0.4.2
# Get the root directory
root_dir = os.path.realpath(os.path.dirname(__file__))

# Ensure root_dir points to the package directory
if not os.path.basename(root_dir) == "pywrdrb":
    root_dir = os.path.join(root_dir, "pywrdrb")

# Create a new global pathnavigator instance
global pn
pn = pathnavigator.create(root_dir)

def reset_pn():
    """
    Resets the pathnavigator object to the default configuration.
    Note: we only want to add shortcuts that matter to the user.
    Others, we should retrieve from pn directly.
    If we use shortcuts for certain files or folders, we will need to use that shortcut 
    throughout the program to make it consistent.
    """
    global pn  # Ensure pn is modified globally
    # Add folder directories as shortcuts (can be accessed as pn.sc.get("folder name"))
    re_pattern = r"^_"  # Ignore folders/files starting with "_"
    
    # Now we only allow users to add customized flows and diversions subfolders 
    # (i.e., flows/customized_flow_type and diversions/customized_diversion_type)
    pn.data.flows.set_all_to_sc(prefix="flows/", mode="folders", overwrite=True, exclude=re_pattern)
    pn.data.diversions.set_all_to_sc(prefix="diversions/", mode="folders", overwrite=True, exclude=re_pattern)

def get_pn_object(copy=False):
    """
    Returns the pathnavigator object.
    
    Returns
    -------
    pathnavigator.PathNavigator
        The directories object.
    """
    global pn  # Ensure pn is modified globally
    if copy:
        return copy.deepcopy(pn)
    else:
        return pn

def get_pn_config(filename=""):
    """
    Returns the pathnavigator configuration.
    
    Parameters
    ----------
    filename : str, optional
        If a filename is provided, saves the configuration to the file. The allowed file
        extensions are ".json" and ".yml".
    
    Returns
    -------
    dict or None
        If no filename is provided, returns the directories configuration as a dictionary.
        If a filename is provided, saves the configuration to the file and returns None.
    """
    global pn  # Ensure pn is modified globally
    if ".json" in filename:
        pn.sc.to_json(filename)
        print(f"Directories configuration saved to {filename}")
        return None
    elif ".yml" in filename:
        pn.sc.to_yaml(filename)
        print(f"Directories configuration saved to {filename}")
        return None
    else:
        return pn.sc.to_dict(to_str=True)

def load_pn_config(pn_config):
    """
    Loads the directories configuration from a file. Overwrites the existing directories
    with the given configuration. The allowed file extensions are ".json" and ".yml". 
    User may also provide a dictionary as input. Partial configurations can be provided.
    
    If users want to create a model with customized inflow files, they need to add the new
    folder to the directories configuration before creating the model with the customize
    flow_type. Otherwise, the model will not be able to find the inflow files.
    
    Alternatively, users can change the directories under the current directories 
    configuration. That way, the model will be created under the default flow_type while  
    using customized files in the given directories.
    
    Parameters
    ----------
    pn_config : str or dict
        The file to load the directories configuration from.
    """
    global pn  # Ensure pn is modified globally
    if ".json" in pn_config:
        pn.sc.load_json(pn_config, overwrite=True)
    elif ".yml" in pn_config:
        pn.sc.load_yaml(pn_config, overwrite=True)
    else:
        pn.sc.load_dict(pn_config, overwrite=True)

reset_pn()


#### The following are pending to be removed.


# Set a global directory instance
# Has to be done before importing other modules
# https://chatgpt.com/share/674673b5-607c-8007-ab64-d845d032cb10
@dataclass
class Directories:
    root_dir: str = field(init=False)
    input_dir: str = field(init=False)
    model_data_dir: str = field(init=False)

    def __post_init__(self):
        """Ensures the correct root directory and initializes paths."""
        
        # Get the root directory
        self.root_dir = os.path.realpath(os.path.dirname(__file__))
        
        # Ensure root_dir points to the package directory
        if not os.path.basename(self.root_dir) == "pywrdrb":
            self.root_dir = os.path.join(self.root_dir, "pywrdrb")

        # Set input_dir correctly
        self.input_dir = os.path.join(self.root_dir, "input_data") + os.sep
        if not os.path.exists(self.input_dir):
            raise FileNotFoundError(f"input_data folder not found at {self.input_dir}")

        # Set model_data_dir correctly
        self.model_data_dir = os.path.join(self.root_dir, "model_data") + os.sep
        if not os.path.exists(self.model_data_dir):
            raise FileNotFoundError(f"model_data folder not found at {self.model_data_dir}")


    def list(self):
        """Prints the directories."""
        for attribute, value in self.__dict__.items():
            print(f"{attribute}: {value}")

# Create a global instance of Directory
_directory_instance = Directories()

def get_directory() -> Directories:
    """
    Returns the global instance of the Directory.
    """
    return _directory_instance

def set_directory(**kwargs):
    """
    Updates the global Directory instance with the provided keyword arguments.
    """
    for key, value in kwargs.items():
        if hasattr(_directory_instance, key):
            if not os.path.isdir(value):  # Ensure it's a valid directory
                raise ValueError(f"Invalid directory path: {value}")
            setattr(_directory_instance, key, value)
        else:
            raise AttributeError(f"Invalid directory attribute: {key}")

<<<<<<< HEAD


# Import pywr modules
from pywr.model import Model
from pywr.recorders import NumpyArrayParameterRecorder, TablesRecorder

=======
>>>>>>> 147f6ad0

# Core pywrdrb functionality
from .recorders.output_recorder import OutputRecorder
from .model_builder import ModelBuilder
from .load.data_loader import Data

from .parameters.ffmp import *
VolBalanceNYCDemand.register()


# CL's temporary output parser
import h5py
def hdf5_to_dict(file_path):
    def recursive_dict(group):
        d = {}
        for key, item in group.items():
            if isinstance(item, h5py._hl.dataset.Dataset):
                d[key] = item[()]
            elif isinstance(item, h5py._hl.group.Group):
                d[key] = recursive_dict(item)
        return d

    with h5py.File(file_path, 'r') as f:
        data_dict = recursive_dict(f)

    return data_dict

# Create a new HDF5 file
def dict_to_hdf5(recorder_dict, filename):
    output_dict = {}
    for name, recorder in recorder_dict.items():
        #print(f"Data for {name}:")
        df = recorder.to_dataframe()
        d = df.reset_index(drop=True)
        d.columns = [int(col) for col in d.columns.get_level_values(0)]    
        d = d.to_dict(orient="list")
        output_dict[name] = d

    # Create a new HDF5 file
    with h5py.File(filename, 'w') as hdf:
        # Loop through each variable in the dictionary
        for var, indices in output_dict.items():
            # Create a group for each variable
            group = hdf.create_group(var)
            # Loop through each index in the variable
            for idx, values in indices.items():
                # Convert index to string to use as dataset name
                dataset_name = str(idx)
                # Create a dataset for each index
                group.create_dataset(dataset_name, data=values)
    
    print(f"Outputs saved to {filename}")<|MERGE_RESOLUTION|>--- conflicted
+++ resolved
@@ -169,15 +169,11 @@
         else:
             raise AttributeError(f"Invalid directory attribute: {key}")
 
-<<<<<<< HEAD
-
 
 # Import pywr modules
 from pywr.model import Model
 from pywr.recorders import NumpyArrayParameterRecorder, TablesRecorder
 
-=======
->>>>>>> 147f6ad0
 
 # Core pywrdrb functionality
 from .recorders.output_recorder import OutputRecorder
