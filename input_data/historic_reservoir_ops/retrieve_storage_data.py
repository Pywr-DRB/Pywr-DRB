--- conflicted
+++ resolved
@@ -45,9 +45,6 @@
 
 ACRE_FEET_TO_MG = 0.325851  # Conversion factor from Acre-Feet to Million Gallons
 
-<<<<<<< HEAD
-def retrieve_reservoir_data(gage_id, parameter_code, statistic_codes, start_date='1986-03-14', end_date='2022-12-31'):
-=======
 
 def retrieve_reservoir_data(
     gage_id,
@@ -56,7 +53,6 @@
     start_date="1986-03-14",
     end_date="2021-09-30",
 ):
->>>>>>> 1c287055
     try:
         data = nwis.get_dv(
             sites=gage_id,
