--- conflicted
+++ resolved
@@ -20,15 +20,11 @@
     "pandas",
     "scipy",
     "statsmodels",
-<<<<<<< HEAD
-    "scikit-learn"
-=======
     "scikit-learn",
->>>>>>> bbc22dfb
     "matplotlib",
     "PathNavigator",
     "h5py",
-    
+
     "mpi4py",
     
     "hydroeval",
