{
 "cells": [
  {
   "cell_type": "markdown",
   "id": "f870a84a",
   "metadata": {},
   "source": [
    "# Tutorial 01 - Installation Guide\n",
    "This tutorial walks through installing the Pywr-DRB package in a clean virtual environment. Installation supports both standard usage and developer workflows.\n",
    "\n",
    "\n",
<<<<<<< HEAD
    "\n",
    "## Step 1 - Set Up a Virtual Environment\n",
    "We recommend using a virtual environment to manage dependencies.\n",
=======
    "## Step 1: Create a virtual environment\n",
>>>>>>> 00bcd007
    "\n",
    "For **Windows**:\n",
    "```bash\n",
    "python -m venv venv\n",
    "venv\\Scripts\\activate\n",
    "```\n",
    "For **Mac/Linux**:\n",
    "```bash\n",
    "python3 -m venv venv\n",
    "source venv/bin/activate\n",
    "```"
   ]
  },
  {
   "cell_type": "markdown",
   "id": "0b7245de",
   "metadata": {},
   "source": [
<<<<<<< HEAD
    "## Step 2 - Install Pywr-DRB\n",
    "### Option A (Recommended): Install via pip\n",
=======
    "## Step 2: Installing via pip\n",
    "### Step 2A: Recommended (Quick)\n",
>>>>>>> 00bcd007
    "\n",
    "Once the environment is activated, install the latest version directly from GitHub:\n",
    "\n",
    "```bash\n",
    "pip install git+https://github.com/Pywr-DRB/Pywr-DRB.git\n",
    "```\n",
    "No need to clone the repository. This installs the most recent official version of the package."
   ]
  },
  {
   "cell_type": "markdown",
   "id": "9c7a7cfa",
   "metadata": {},
   "source": [
    "### Option B (Developer Mode): Clone and Install Editable Version\n",
    "\n",
    "To work directly with the source code:\n",
    "\n",
    "```bash\n",
    "git clone https://github.com/Pywr-DRB/Pywr-DRB.git\n",
    "cd Pywr-DRB\n",
    "```\n",
    "Then install it in editable mode:\n",
    "```bash\n",
    "pip install -e .\n",
    "```\n",
    "This installs the package in editable mode, so local changes are immediately reflected without reinstallation."
   ]
  },
  {
   "cell_type": "markdown",
   "id": "b8740575",
   "metadata": {},
   "source": [
    "### Step 3 - Verify the installation\n",
    "\n",
    "Test the installation by importing the package in Python:"
   ]
  },
  {
   "cell_type": "code",
   "execution_count": 8,
   "id": "30577163",
   "metadata": {},
   "outputs": [],
   "source": [
    "import pywrdrb"
   ]
  },
  {
   "cell_type": "markdown",
   "id": "909b6072",
   "metadata": {},
   "source": [
    "If no error is raised, the installation was successful."
   ]
  },
  {
   "cell_type": "markdown",
   "id": "a1b19c50",
   "metadata": {},
   "source": [
    "### Next Steps\n",
    "\n",
    "To get started, check out the example notebooks provided in the  \n",
    "[Pywr-DRB GitHub repository](https://github.com/Pywr-DRB/Pywr-DRB) under the `notebooks/` folder.\n",
    "\n",
    "These cover:\n",
    "- Running a simulation and viewing results\n",
    "- Setting up custom datasets and optimization workflows"
   ]
  }
 ],
 "metadata": {
  "kernelspec": {
   "display_name": ".venv",
   "language": "python",
   "name": "python3"
  },
  "language_info": {
   "codemirror_mode": {
    "name": "ipython",
    "version": 3
   },
   "file_extension": ".py",
   "mimetype": "text/x-python",
   "name": "python",
   "nbconvert_exporter": "python",
   "pygments_lexer": "ipython3",
   "version": "3.12.10"
  }
 },
 "nbformat": 4,
 "nbformat_minor": 5
}<|MERGE_RESOLUTION|>--- conflicted
+++ resolved
@@ -9,13 +9,8 @@
     "This tutorial walks through installing the Pywr-DRB package in a clean virtual environment. Installation supports both standard usage and developer workflows.\n",
     "\n",
     "\n",
-<<<<<<< HEAD
-    "\n",
     "## Step 1 - Set Up a Virtual Environment\n",
     "We recommend using a virtual environment to manage dependencies.\n",
-=======
-    "## Step 1: Create a virtual environment\n",
->>>>>>> 00bcd007
     "\n",
     "For **Windows**:\n",
     "```bash\n",
@@ -34,13 +29,8 @@
    "id": "0b7245de",
    "metadata": {},
    "source": [
-<<<<<<< HEAD
     "## Step 2 - Install Pywr-DRB\n",
     "### Option A (Recommended): Install via pip\n",
-=======
-    "## Step 2: Installing via pip\n",
-    "### Step 2A: Recommended (Quick)\n",
->>>>>>> 00bcd007
     "\n",
     "Once the environment is activated, install the latest version directly from GitHub:\n",
     "\n",
